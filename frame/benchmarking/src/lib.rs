// Copyright 2020 Parity Technologies (UK) Ltd.
// This file is part of Substrate.

// Substrate is free software: you can redistribute it and/or modify
// it under the terms of the GNU General Public License as published by
// the Free Software Foundation, either version 3 of the License, or
// (at your option) any later version.

// Substrate is distributed in the hope that it will be useful,
// but WITHOUT ANY WARRANTY; without even the implied warranty of
// MERCHANTABILITY or FITNESS FOR A PARTICULAR PURPOSE.  See the
// GNU General Public License for more details.

// You should have received a copy of the GNU General Public License
// along with Substrate.  If not, see <http://www.gnu.org/licenses/>.

//! Macro for benchmarking a FRAME runtime.

#![cfg_attr(not(feature = "std"), no_std)]

mod tests;
mod utils;
#[cfg(feature = "std")]
mod analysis;

pub use utils::*;
#[cfg(feature = "std")]
pub use analysis::Analysis;
#[doc(hidden)]
pub use sp_io::storage::root as storage_root;
pub use sp_runtime::traits::{Dispatchable, Zero};
pub use paste;

/// Construct pallet benchmarks for weighing dispatchables.
///
/// Works around the idea of complexity parameters, named by a single letter (which is usually
/// upper cased in complexity notation but is lower-cased for use in this macro).
///
/// Complexity parameters ("parameters") have a range which is a `u32` pair. Every time a benchmark
/// is prepared and run, this parameter takes a concrete value within the range. There is an
/// associated instancing block, which is a single expression that is evaluated during
/// preparation. It may use `?` (`i.e. `return Err(...)`) to bail with a string error. Here's a
/// few examples:
///
/// ```ignore
/// // These two are equivalent:
/// let x in 0 .. 10;
/// let x in 0 .. 10 => ();
/// // This one calls a setup function and might return an error (which would be terminal).
/// let y in 0 .. 10 => setup(y)?;
/// // This one uses a code block to do lots of stuff:
/// let z in 0 .. 10 => {
///   let a = z * z / 5;
///   let b = do_something(a)?;
///   combine_into(z, b);
/// }
/// ```
///
/// Note that due to parsing restrictions, if the `from` expression is not a single token (i.e. a
/// literal or constant), then it must be parenthesised.
///
/// The macro allows for a number of "arms", each representing an individual benchmark. Using the
/// simple syntax, the associated dispatchable function maps 1:1 with the benchmark and the name of
/// the benchmark is the same as that of the associated function. However, extended syntax allows
/// for arbitrary expresions to be evaluated in a benchmark (including for example,
/// `on_initialize`).
///
/// The macro allows for common parameters whose ranges and instancing expressions may be drawn upon
/// (or not) by each arm. Syntax is available to allow for only the range to be drawn upon if
/// desired, allowing an alternative instancing expression to be given.
///
/// Each arm may also have a block of code which is run prior to any instancing and a block of code
/// which is run afterwards. All code blocks may draw upon the specific value of each parameter
/// at any time. Local variables are shared between the two pre- and post- code blocks, but do not
/// leak from the interior of any instancing expressions.
///
/// Any common parameters that are unused in an arm do not have their instancing expressions
/// evaluated.
///
/// Example:
/// ```ignore
/// benchmarks! {
///   // common parameter; just one for this example.
///   _ {
///     let l in 1 .. MAX_LENGTH => initialize_l(l);
///   }
///
///   // first dispatchable: foo; this is a user dispatchable and operates on a `u8` vector of
///   // size `l`, which we allow to be initialized as usual.
///   foo {
///     let caller = account::<T>(b"caller", 0, benchmarks_seed);
///     let l = ...;
///   }: _(Origin::Signed(caller), vec![0u8; l])
///
///   // second dispatchable: bar; this is a root dispatchable and accepts a `u8` vector of size
///   // `l`. We don't want it pre-initialized like before so we override using the `=> ()` notation.
///   // In this case, we explicitly name the call using `bar` instead of `_`.
///   bar {
///     let l = _ .. _ => ();
///   }: bar(Origin::Root, vec![0u8; l])
///
///   // third dispatchable: baz; this is a user dispatchable. It isn't dependent on length like the
///   // other two but has its own complexity `c` that needs setting up. It uses `caller` (in the
///   // pre-instancing block) within the code block. This is only allowed in the param instancers
///   // of arms. Instancers of common params cannot optimistically draw upon hypothetical variables
///   // that the arm's pre-instancing code block might have declared.
///   baz1 {
///     let caller = account::<T>(b"caller", 0, benchmarks_seed);
///     let c = 0 .. 10 => setup_c(&caller, c);
///   }: baz(Origin::Signed(caller))
///
///   // this is a second benchmark of the baz dispatchable with a different setup.
///   baz2 {
///     let caller = account::<T>(b"caller", 0, benchmarks_seed);
///     let c = 0 .. 10 => setup_c_in_some_other_way(&caller, c);
///   }: baz(Origin::Signed(caller))
///
///   // this is benchmarking some code that is not a dispatchable.
///   populate_a_set {
///     let x in 0 .. 10_000;
///     let mut m = Vec::<u32>::new();
///     for i in 0..x {
///       m.insert(i);
///     }
///   }: { m.into_iter().collect::<BTreeSet>() }
/// }
/// ```
///
/// Test functions are automatically generated for each benchmark and are accessible to you when you
/// run `cargo test`. All tests are named `test_benchmark_<benchmark_name>`, expect you to pass them
/// the Runtime Trait, and run them in a test externalities environment. The test function runs your
/// benchmark just like a regular benchmark, but only testing at the lowest and highest values for
/// each component. The function will return `Ok(())` if the benchmarks return no errors.
///
/// You can optionally add a `verify` code block at the end of a benchmark to test any final state
/// of your benchmark in a unit test. For example:
///
/// ```ignore
/// sort_vector {
/// 	let x in 1 .. 10000;
/// 	let mut m = Vec::<u32>::new();
/// 	for i in (0..x).rev() {
/// 		m.push(i);
/// 	}
/// }: {
/// 	m.sort();
/// } verify {
/// 	ensure!(m[0] == 0, "You forgot to sort!")
/// }
/// ```
///
/// These `verify` blocks will not execute when running your actual benchmarks!
///
/// You can construct benchmark tests like so:
///
/// ```ignore
/// #[test]
/// fn test_benchmarks() {
///   new_test_ext().execute_with(|| {
///     assert_ok!(test_benchmark_dummy::<Test>());
///     assert_err!(test_benchmark_other_name::<Test>(), "Bad origin");
///     assert_ok!(test_benchmark_sort_vector::<Test>());
///     assert_err!(test_benchmark_broken_benchmark::<Test>(), "You forgot to sort!");
///   });
/// }
/// ```
#[macro_export]
macro_rules! benchmarks {
	(
		_ {
			$(
				let $common:ident in $common_from:tt .. $common_to:expr => $common_instancer:expr;
			)*
		}
		$( $rest:tt )*
	) => {
		$crate::benchmarks_iter!(
			NO_INSTANCE
			{ $( { $common , $common_from , $common_to , $common_instancer } )* }
			( )
			$( $rest )*
		);
	}
}

#[macro_export]
macro_rules! benchmarks_instance {
	(
<<<<<<< HEAD
		$( $name:ident ),*
	) => {
		impl<T: Trait> $crate::Benchmarking<$crate::BenchmarkResults> for Module<T> {
			fn run_benchmark(extrinsic: Vec<u8>, steps: u32, repeat: u32) -> Result<Vec<$crate::BenchmarkResults>, &'static str> {
				// Map the input to the selected benchmark.
				let extrinsic = sp_std::str::from_utf8(extrinsic.as_slice())
					.map_err(|_| "Could not find extrinsic")?;
				let selected_benchmark = match extrinsic {
					$( stringify!($name) => SelectedBenchmark::$name, )*
					_ => return Err("Could not find extrinsic."),
				};

				// Warm up the DB
				$crate::benchmarking::commit_db();
				$crate::benchmarking::wipe_db();

				// first one is set_identity.
				let components = <SelectedBenchmark as $crate::BenchmarkingSetup<T, crate::Call<T>, RawOrigin<T::AccountId>>>::components(&selected_benchmark);
				// results go here
				let mut results: Vec<$crate::BenchmarkResults> = Vec::new();
				// Select the component we will be benchmarking. Each component will be benchmarked.
				for (name, low, high) in components.iter() {
					// Create up to `STEPS` steps for that component between high and low.
					let step_size = ((high - low) / steps).max(1);
					let num_of_steps = (high - low) / step_size;
					for s in 0..num_of_steps {
						// This is the value we will be testing for component `name`
						let component_value = low + step_size * s;

						// Select the mid value for all the other components.
						let c: Vec<($crate::BenchmarkParameter, u32)> = components.iter()
							.map(|(n, l, h)|
								(*n, if n == name { component_value } else { (h - l) / 2 + l })
							).collect();

						// Run the benchmark `repeat` times.
						for _ in 0..repeat {
							// Set up the externalities environment for the setup we want to benchmark.
							let (call, caller) = <SelectedBenchmark as $crate::BenchmarkingSetup<T, crate::Call<T>, RawOrigin<T::AccountId>>>::instance(&selected_benchmark, &c)?;
							// Commit the externalities to the database, flushing the DB cache.
							// This will enable worst case scenario for reading from the database.
							$crate::benchmarking::commit_db();
							// Run the benchmark.
							let start = $crate::benchmarking::current_time();
							call.dispatch(caller.into())?;

							sp_io::storage::root();

							let finish = $crate::benchmarking::current_time();
							let elapsed = finish - start;
							results.push((c.clone(), elapsed));
							// Wipe the DB back to the genesis state.
							$crate::benchmarking::wipe_db();
						}
					}
				}
				return Ok(results);
			}
=======
		_ {
			$(
				let $common:ident in $common_from:tt .. $common_to:expr => $common_instancer:expr;
			)*
>>>>>>> 36683a1a
		}
		$( $rest:tt )*
	) => {
		$crate::benchmarks_iter!(
			INSTANCE
			{ $( { $common , $common_from , $common_to , $common_instancer } )* }
			( )
			$( $rest )*
		);
	}
}

#[macro_export]
#[allow(missing_docs)]
macro_rules! benchmarks_iter {
	// mutation arm:
	(
		$instance:ident
		{ $( $common:tt )* }
		( $( $names:ident )* )
		$name:ident { $( $code:tt )* }: _ ( $origin:expr $( , $arg:expr )* )
		verify $postcode:block
		$( $rest:tt )*
	) => {
		$crate::benchmarks_iter! {
			$instance
			{ $( $common )* }
			( $( $names )* )
			$name { $( $code )* }: $name ( $origin $( , $arg )* )
			verify $postcode
			$( $rest )*
		}
	};
	// no instance mutation arm:
	(
		NO_INSTANCE
		{ $( $common:tt )* }
		( $( $names:ident )* )
		$name:ident { $( $code:tt )* }: $dispatch:ident ( $origin:expr $( , $arg:expr )* )
		verify $postcode:block
		$( $rest:tt )*
	) => {
		$crate::benchmarks_iter! {
			NO_INSTANCE
			{ $( $common )* }
			( $( $names )* )
			$name { $( $code )* }: {
				<Call<T> as $crate::Dispatchable>::dispatch(Call::<T>::$dispatch($($arg),*), $origin.into())?;
			}
			verify $postcode
			$( $rest )*
		}
	};
	// instance mutation arm:
	(
		INSTANCE
		{ $( $common:tt )* }
		( $( $names:ident )* )
		$name:ident { $( $code:tt )* }: $dispatch:ident ( $origin:expr $( , $arg:expr )* )
		verify $postcode:block
		$( $rest:tt )*
	) => {
		$crate::benchmarks_iter! {
			INSTANCE
			{ $( $common )* }
			( $( $names )* )
			$name { $( $code )* }: {
				<Call<T, I> as $crate::Dispatchable>::dispatch(Call::<T, I>::$dispatch($($arg),*), $origin.into())?;
			}
			verify $postcode
			$( $rest )*
		}
	};
	// iteration arm:
	(
		$instance:ident
		{ $( $common:tt )* }
		( $( $names:ident )* )
		$name:ident { $( $code:tt )* }: $eval:block
		verify $postcode:block
		$( $rest:tt )*
	) => {
		$crate::benchmark_backend! {
			$instance
			$name
			{ $( $common )* }
			{ }
			{ $eval }
			{ $( $code )* }
			$postcode
		}
		$crate::benchmarks_iter!(
			$instance
			{ $( $common )* }
			( $( $names )* $name )
			$( $rest )*
		);
	};
	// iteration-exit arm
	( $instance:ident { $( $common:tt )* } ( $( $names:ident )* ) ) => {
		$crate::selected_benchmark!( $instance $( $names ),* );
		$crate::impl_benchmark!( $instance $( $names ),* );
		#[cfg(test)]
		$crate::impl_benchmark_tests!( $instance $( $names ),* );
	};
	// add verify block to _() format
	(
		$instance:ident
		{ $( $common:tt )* }
		( $( $names:ident )* )
		$name:ident { $( $code:tt )* }: _ ( $origin:expr $( , $arg:expr )* )
		$( $rest:tt )*
	) => {
		$crate::benchmarks_iter! {
			$instance
			{ $( $common )* }
			( $( $names )* )
			$name { $( $code )* }: _ ( $origin $( , $arg )* )
			verify { }
			$( $rest )*
		}
	};
	// add verify block to name() format
	(
		$instance:ident
		{ $( $common:tt )* }
		( $( $names:ident )* )
		$name:ident { $( $code:tt )* }: $dispatch:ident ( $origin:expr $( , $arg:expr )* )
		$( $rest:tt )*
	) => {
		$crate::benchmarks_iter! {
			$instance
			{ $( $common )* }
			( $( $names )* )
			$name { $( $code )* }: $dispatch ( $origin $( , $arg )* )
			verify { }
			$( $rest )*
		}
	};
	// add verify block to {} format
	(
		$instance:ident
		{ $( $common:tt )* }
		( $( $names:ident )* )
		$name:ident { $( $code:tt )* }: $eval:block
		$( $rest:tt )*
	) => {
		$crate::benchmarks_iter!(
			$instance
			{ $( $common )* }
			( $( $names )* )
			$name { $( $code )* }: $eval
			verify { }
			$( $rest )*
		);
	};
}

#[macro_export]
#[allow(missing_docs)]
macro_rules! benchmark_backend {
	// parsing arms
	($instance:ident $name:ident {
		$( $common:tt )*
	} {
		$( PRE { $( $pre_parsed:tt )* } )*
	} { $eval:block } {
			let $pre_id:tt : $pre_ty:ty = $pre_ex:expr;
			$( $rest:tt )*
	} $postcode:block) => {
		$crate::benchmark_backend! {
			$instance $name { $( $common )* } {
				$( PRE { $( $pre_parsed )* } )*
				PRE { $pre_id , $pre_ty , $pre_ex }
			} { $eval } { $( $rest )* } $postcode
		}
	};
	($instance:ident $name:ident {
		$( $common:tt )*
	} {
		$( $parsed:tt )*
	} { $eval:block } {
		let $param:ident in ( $param_from:expr ) .. $param_to:expr => $param_instancer:expr;
		$( $rest:tt )*
	} $postcode:block) => {
		$crate::benchmark_backend! {
			$instance $name { $( $common )* } {
				$( $parsed )*
				PARAM { $param , $param_from , $param_to , $param_instancer }
			} { $eval } { $( $rest )* } $postcode
		}
	};
	// mutation arm to look after defaulting to a common param
	($instance:ident $name:ident {
		$( { $common:ident , $common_from:tt , $common_to:expr , $common_instancer:expr } )*
	} {
		$( $parsed:tt )*
	} { $eval:block } {
		let $param:ident in ...;
		$( $rest:tt )*
	} $postcode:block) => {
		$crate::benchmark_backend! {
			$instance $name {
				$( { $common , $common_from , $common_to , $common_instancer } )*
			} {
				$( $parsed )*
			} { $eval } {
				let $param
					in ({ $( let $common = $common_from; )* $param })
					.. ({ $( let $common = $common_to; )* $param })
					=> ({ $( let $common = || -> Result<(), &'static str> { $common_instancer ; Ok(()) }; )* $param()? });
				$( $rest )*
			} $postcode
		}
	};
	// mutation arm to look after defaulting only the range to common param
	($instance:ident $name:ident {
		$( { $common:ident , $common_from:tt , $common_to:expr , $common_instancer:expr } )*
	} {
		$( $parsed:tt )*
	} { $eval:block } {
		let $param:ident in _ .. _ => $param_instancer:expr ;
		$( $rest:tt )*
	} $postcode:block) => {
		$crate::benchmark_backend! {
			$instance $name {
				$( { $common , $common_from , $common_to , $common_instancer } )*
			} {
				$( $parsed )*
			} { $eval } {
				let $param
					in ({ $( let $common = $common_from; )* $param })
					.. ({ $( let $common = $common_to; )* $param })
					=> $param_instancer ;
				$( $rest )*
			} $postcode
		}
	};
	// mutation arm to look after a single tt for param_from.
	($instance:ident $name:ident {
		$( $common:tt )*
	} {
		$( $parsed:tt )*
	} { $eval:block } {
		let $param:ident in $param_from:tt .. $param_to:expr => $param_instancer:expr ;
		$( $rest:tt )*
	} $postcode:block) => {
		$crate::benchmark_backend! {
			$instance $name { $( $common )* } { $( $parsed )* } { $eval } {
				let $param in ( $param_from ) .. $param_to => $param_instancer;
				$( $rest )*
			} $postcode
		}
	};
	// mutation arm to look after the default tail of `=> ()`
	($instance:ident $name:ident {
		$( $common:tt )*
	} {
		$( $parsed:tt )*
	} { $eval:block } {
		let $param:ident in $param_from:tt .. $param_to:expr;
		$( $rest:tt )*
	} $postcode:block) => {
		$crate::benchmark_backend! {
			$instance $name { $( $common )* } { $( $parsed )* } { $eval } {
				let $param in $param_from .. $param_to => ();
				$( $rest )*
			} $postcode
		}
	};
	// mutation arm to look after `let _ =`
	($instance:ident $name:ident {
		$( $common:tt )*
	} {
		$( $parsed:tt )*
	} { $eval:block } {
		let $pre_id:tt = $pre_ex:expr;
		$( $rest:tt )*
	} $postcode:block) => {
		$crate::benchmark_backend! {
			$instance $name { $( $common )* } { $( $parsed )* } { $eval } {
				let $pre_id : _ = $pre_ex;
				$( $rest )*
			} $postcode
		}
	};
	// no instance actioning arm
	(NO_INSTANCE $name:ident {
		$( { $common:ident , $common_from:tt , $common_to:expr , $common_instancer:expr } )*
	} {
		$( PRE { $pre_id:tt , $pre_ty:ty , $pre_ex:expr } )*
		$( PARAM { $param:ident , $param_from:expr , $param_to:expr , $param_instancer:expr } )*
	} { $eval:block } { $( $post:tt )* } $postcode:block) => {
		#[allow(non_camel_case_types)]
		struct $name;
		#[allow(unused_variables)]
		impl<T: Trait> $crate::BenchmarkingSetup<T> for $name {
			fn components(&self) -> Vec<($crate::BenchmarkParameter, u32, u32)> {
				vec! [
					$(
						($crate::BenchmarkParameter::$param, $param_from, $param_to)
					),*
				]
			}

			fn instance(&self, components: &[($crate::BenchmarkParameter, u32)])
				-> Result<Box<dyn FnOnce() -> Result<(), &'static str>>, &'static str>
			{
				$(
					let $common = $common_from;
				)*
				$(
					// Prepare instance
					let $param = components.iter().find(|&c| c.0 == $crate::BenchmarkParameter::$param).unwrap().1;
				)*
				$(
					let $pre_id : $pre_ty = $pre_ex;
				)*
				$( $param_instancer ; )*
				$( $post )*

				Ok(Box::new(move || -> Result<(), &'static str> { $eval; Ok(()) }))
			}

			fn verify(&self, components: &[($crate::BenchmarkParameter, u32)])
				-> Result<Box<dyn FnOnce() -> Result<(), &'static str>>, &'static str>
			{
				$(
					let $common = $common_from;
				)*
				$(
					// Prepare instance
					let $param = components.iter().find(|&c| c.0 == $crate::BenchmarkParameter::$param).unwrap().1;
				)*
				$(
					let $pre_id : $pre_ty = $pre_ex;
				)*
				$( $param_instancer ; )*
				$( $post )*

				Ok(Box::new(move || -> Result<(), &'static str> { $eval; $postcode; Ok(()) }))
			}
		}
	};
	// instance actioning arm
	(INSTANCE $name:ident {
		$( { $common:ident , $common_from:tt , $common_to:expr , $common_instancer:expr } )*
	} {
		$( PRE { $pre_id:tt , $pre_ty:ty , $pre_ex:expr } )*
		$( PARAM { $param:ident , $param_from:expr , $param_to:expr , $param_instancer:expr } )*
	} { $eval:block } { $( $post:tt )* } $postcode:block) => {
		#[allow(non_camel_case_types)]
		struct $name;
		#[allow(unused_variables)]
		impl<T: Trait<I>, I: Instance> $crate::BenchmarkingSetupInstance<T, I> for $name {
			fn components(&self) -> Vec<($crate::BenchmarkParameter, u32, u32)> {
				vec! [
					$(
						($crate::BenchmarkParameter::$param, $param_from, $param_to)
					),*
				]
			}

			fn instance(&self, components: &[($crate::BenchmarkParameter, u32)])
				-> Result<Box<dyn FnOnce() -> Result<(), &'static str>>, &'static str>
			{
				$(
					let $common = $common_from;
				)*
				$(
					// Prepare instance
					let $param = components.iter().find(|&c| c.0 == $crate::BenchmarkParameter::$param).unwrap().1;
				)*
				$(
					let $pre_id : $pre_ty = $pre_ex;
				)*
				$( $param_instancer ; )*
				$( $post )*

				Ok(Box::new(move || -> Result<(), &'static str> { $eval; Ok(()) }))
			}

			fn verify(&self, components: &[($crate::BenchmarkParameter, u32)])
				-> Result<Box<dyn FnOnce() -> Result<(), &'static str>>, &'static str>
			{
				$(
					let $common = $common_from;
				)*
				$(
					// Prepare instance
					let $param = components.iter().find(|&c| c.0 == $crate::BenchmarkParameter::$param).unwrap().1;
				)*
				$(
					let $pre_id : $pre_ty = $pre_ex;
				)*
				$( $param_instancer ; )*
				$( $post )*

				Ok(Box::new(move || -> Result<(), &'static str> { $eval; $postcode; Ok(()) }))
			}
		}
	}
}

/// Creates a `SelectedBenchmark` enum implementing `BenchmarkingSetup`.
///
/// Every variant must implement [`BenchmarkingSetup`].
///
/// ```nocompile
///
/// struct Transfer;
/// impl BenchmarkingSetup for Transfer { ... }
///
/// struct SetBalance;
/// impl BenchmarkingSetup for SetBalance { ... }
///
/// selected_benchmark!(Transfer, SetBalance);
/// ```
#[macro_export]
macro_rules! selected_benchmark {
	(
		NO_INSTANCE $( $bench:ident ),*
	) => {
		// The list of available benchmarks for this pallet.
		#[allow(non_camel_case_types)]
		enum SelectedBenchmark {
			$( $bench, )*
		}

		// Allow us to select a benchmark from the list of available benchmarks.
		impl<T: Trait> $crate::BenchmarkingSetup<T> for SelectedBenchmark {
			fn components(&self) -> Vec<($crate::BenchmarkParameter, u32, u32)> {
				match self {
					$( Self::$bench => <$bench as $crate::BenchmarkingSetup<T>>::components(&$bench), )*
				}
			}

			fn instance(&self, components: &[($crate::BenchmarkParameter, u32)])
				-> Result<Box<dyn FnOnce() -> Result<(), &'static str>>, &'static str>
			{
				match self {
					$( Self::$bench => <$bench as $crate::BenchmarkingSetup<T>>::instance(&$bench, components), )*
				}
			}

			fn verify(&self, components: &[($crate::BenchmarkParameter, u32)])
				-> Result<Box<dyn FnOnce() -> Result<(), &'static str>>, &'static str>
			{
				match self {
					$( Self::$bench => <$bench as $crate::BenchmarkingSetup<T>>::verify(&$bench, components), )*
				}
			}
		}
	};
	(
		INSTANCE $( $bench:ident ),*
	) => {
		// The list of available benchmarks for this pallet.
		#[allow(non_camel_case_types)]
		enum SelectedBenchmark {
			$( $bench, )*
		}

		// Allow us to select a benchmark from the list of available benchmarks.
		impl<T: Trait<I>, I: Instance> $crate::BenchmarkingSetupInstance<T, I> for SelectedBenchmark {
			fn components(&self) -> Vec<($crate::BenchmarkParameter, u32, u32)> {
				match self {
					$( Self::$bench => <$bench as $crate::BenchmarkingSetupInstance<T, I>>::components(&$bench), )*
				}
			}

			fn instance(&self, components: &[($crate::BenchmarkParameter, u32)])
				-> Result<Box<dyn FnOnce() -> Result<(), &'static str>>, &'static str>
			{
				match self {
					$( Self::$bench => <$bench as $crate::BenchmarkingSetupInstance<T, I>>::instance(&$bench, components), )*
				}
			}

			fn verify(&self, components: &[($crate::BenchmarkParameter, u32)])
				-> Result<Box<dyn FnOnce() -> Result<(), &'static str>>, &'static str>
			{
				match self {
					$( Self::$bench => <$bench as $crate::BenchmarkingSetupInstance<T, I>>::verify(&$bench, components), )*
				}
			}
		}
	}
}

#[macro_export]
macro_rules! impl_benchmark {
	(
		NO_INSTANCE $( $name:ident ),*
	) => {
		impl<T: Trait> $crate::Benchmarking<$crate::BenchmarkResults> for Module<T>
			where T: frame_system::Trait
		{
			fn benchmarks() -> Vec<&'static [u8]> {
				vec![ $( stringify!($name).as_ref() ),* ]
			}

			fn run_benchmark(
				extrinsic: &[u8],
				lowest_range_values: &[u32],
				highest_range_values: &[u32],
				steps: &[u32],
				repeat: u32,
			) -> Result<Vec<$crate::BenchmarkResults>, &'static str> {
				// Map the input to the selected benchmark.
				let extrinsic = sp_std::str::from_utf8(extrinsic)
					.map_err(|_| "`extrinsic` is not a valid utf8 string!")?;
				let selected_benchmark = match extrinsic {
					$( stringify!($name) => SelectedBenchmark::$name, )*
					_ => return Err("Could not find extrinsic."),
				};

				// Warm up the DB
				$crate::benchmarking::commit_db();
				$crate::benchmarking::wipe_db();

				let components = <SelectedBenchmark as $crate::BenchmarkingSetup<T>>::components(&selected_benchmark);
				let mut results: Vec<$crate::BenchmarkResults> = Vec::new();

				// Default number of steps for a component.
				let mut prev_steps = 10;

				// Select the component we will be benchmarking. Each component will be benchmarked.
				for (idx, (name, low, high)) in components.iter().enumerate() {
					// Get the number of steps for this component.
					let steps = steps.get(idx).cloned().unwrap_or(prev_steps);
					prev_steps = steps;

					let lowest = lowest_range_values.get(idx).cloned().unwrap_or(*low);
					let highest = highest_range_values.get(idx).cloned().unwrap_or(*high);

					let diff = highest - lowest;

					// Create up to `STEPS` steps for that component between high and low.
					let step_size = (diff / steps).max(1);
					let num_of_steps = diff / step_size + 1;

					for s in 0..num_of_steps {
						// This is the value we will be testing for component `name`
						let component_value = lowest + step_size * s;

						// Select the max value for all the other components.
						let c: Vec<($crate::BenchmarkParameter, u32)> = components.iter()
							.enumerate()
							.map(|(idx, (n, _, h))|
								if n == name {
									(*n, component_value)
								} else {
									(*n, *highest_range_values.get(idx).unwrap_or(h))
								}
							)
							.collect();

						// Run the benchmark `repeat` times.
						for _ in 0..repeat {
							// Set up the externalities environment for the setup we want to benchmark.
							let closure_to_benchmark = <SelectedBenchmark as $crate::BenchmarkingSetup<T>>::instance(&selected_benchmark, &c)?;

							// Set the block number to at least 1 so events are deposited.
							if $crate::Zero::is_zero(&frame_system::Module::<T>::block_number()) {
								frame_system::Module::<T>::set_block_number(1.into());
							}

							// Commit the externalities to the database, flushing the DB cache.
							// This will enable worst case scenario for reading from the database.
							$crate::benchmarking::commit_db();

							// Time the extrinsic logic.
							frame_support::debug::trace!(target: "benchmark", "Start Benchmark: {:?} {:?}", name, component_value);
							let start_extrinsic = $crate::benchmarking::current_time();
							closure_to_benchmark()?;
							let finish_extrinsic = $crate::benchmarking::current_time();
							let elapsed_extrinsic = finish_extrinsic - start_extrinsic;
							frame_support::debug::trace!(target: "benchmark", "End Benchmark: {} ns", elapsed_extrinsic);

							// Time the storage root recalculation.
							let start_storage_root = $crate::benchmarking::current_time();
							$crate::storage_root();
							let finish_storage_root = $crate::benchmarking::current_time();
							let elapsed_storage_root = finish_storage_root - start_storage_root;

							results.push((c.clone(), elapsed_extrinsic, elapsed_storage_root));

							// Wipe the DB back to the genesis state.
							$crate::benchmarking::wipe_db();
						}
					}
				}
				return Ok(results);
			}
		}
	};
	(
		INSTANCE $( $name:ident ),*
	) => {
		impl<T: Trait<I>, I: Instance> $crate::Benchmarking<$crate::BenchmarkResults> for Module<T, I>
			where T: frame_system::Trait
		{
			fn benchmarks() -> Vec<&'static [u8]> {
				vec![ $( stringify!($name).as_ref() ),* ]
			}

			fn run_benchmark(
				extrinsic: &[u8],
				lowest_range_values: &[u32],
				highest_range_values: &[u32],
				steps: &[u32],
				repeat: u32,
			) -> Result<Vec<$crate::BenchmarkResults>, &'static str> {
				// Map the input to the selected benchmark.
				let extrinsic = sp_std::str::from_utf8(extrinsic)
					.map_err(|_| "`extrinsic` is not a valid utf8 string!")?;
				let selected_benchmark = match extrinsic {
					$( stringify!($name) => SelectedBenchmark::$name, )*
					_ => return Err("Could not find extrinsic."),
				};

				// Warm up the DB
				$crate::benchmarking::commit_db();
				$crate::benchmarking::wipe_db();

				let components = <SelectedBenchmark as $crate::BenchmarkingSetupInstance<T, I>>::components(&selected_benchmark);
				let mut results: Vec<$crate::BenchmarkResults> = Vec::new();

				// Default number of steps for a component.
				let mut prev_steps = 10;

				// Select the component we will be benchmarking. Each component will be benchmarked.
				for (idx, (name, low, high)) in components.iter().enumerate() {
					// Get the number of steps for this component.
					let steps = steps.get(idx).cloned().unwrap_or(prev_steps);
					prev_steps = steps;

					let lowest = lowest_range_values.get(idx).cloned().unwrap_or(*low);
					let highest = highest_range_values.get(idx).cloned().unwrap_or(*high);

					let diff = highest - lowest;

					// Create up to `STEPS` steps for that component between high and low.
					let step_size = (diff / steps).max(1);
					let num_of_steps = diff / step_size + 1;

					for s in 0..num_of_steps {
						// This is the value we will be testing for component `name`
						let component_value = lowest + step_size * s;

						// Select the max value for all the other components.
						let c: Vec<($crate::BenchmarkParameter, u32)> = components.iter()
							.enumerate()
							.map(|(idx, (n, _, h))|
								if n == name {
									(*n, component_value)
								} else {
									(*n, *highest_range_values.get(idx).unwrap_or(h))
								}
							)
							.collect();

						// Run the benchmark `repeat` times.
						for _ in 0..repeat {
							// Set up the externalities environment for the setup we want to benchmark.
							let closure_to_benchmark = <SelectedBenchmark as $crate::BenchmarkingSetupInstance<T, I>>::instance(&selected_benchmark, &c)?;

							// Set the block number to at least 1 so events are deposited.
							if $crate::Zero::is_zero(&frame_system::Module::<T>::block_number()) {
								frame_system::Module::<T>::set_block_number(1.into());
							}

							// Commit the externalities to the database, flushing the DB cache.
							// This will enable worst case scenario for reading from the database.
							$crate::benchmarking::commit_db();

							// Time the extrinsic logic.
							frame_support::debug::trace!(target: "benchmark", "Start Benchmark: {:?} {:?}", name, component_value);
							let start_extrinsic = $crate::benchmarking::current_time();
							closure_to_benchmark()?;
							let finish_extrinsic = $crate::benchmarking::current_time();
							let elapsed_extrinsic = finish_extrinsic - start_extrinsic;
							frame_support::debug::trace!(target: "benchmark", "End Benchmark: {} ns", elapsed_extrinsic);

							// Time the storage root recalculation.
							let start_storage_root = $crate::benchmarking::current_time();
							$crate::storage_root();
							let finish_storage_root = $crate::benchmarking::current_time();
							let elapsed_storage_root = finish_storage_root - start_storage_root;

							results.push((c.clone(), elapsed_extrinsic, elapsed_storage_root));

							// Wipe the DB back to the genesis state.
							$crate::benchmarking::wipe_db();
						}
					}
				}
				return Ok(results);
			}
		}
	}
}

// This creates unit tests from the main benchmark macro.
// They run the benchmark using the `high` and `low` value for each component
// and ensure that everything completes successfully.
#[macro_export]
macro_rules! impl_benchmark_tests {
	(
		NO_INSTANCE
		$( $name:ident ),*
	) => {
		$(
			$crate::paste::item! {
				fn [<test_benchmark_ $name>] <T: Trait> () -> Result<(), &'static str>
					where T: frame_system::Trait
				{
					let selected_benchmark = SelectedBenchmark::$name;
					let components = <SelectedBenchmark as $crate::BenchmarkingSetup<T>>::components(&selected_benchmark);

					for (_, (name, low, high)) in components.iter().enumerate() {
						// Test only the low and high value, assuming values in the middle won't break
						for component_value in vec![low, high] {
							// Select the max value for all the other components.
							let c: Vec<($crate::BenchmarkParameter, u32)> = components.iter()
								.enumerate()
								.map(|(_, (n, _, h))|
									if n == name {
										(*n, *component_value)
									} else {
										(*n, *h)
									}
								)
								.collect();

							// Set up the verification state
							let closure_to_verify = <SelectedBenchmark as $crate::BenchmarkingSetup<T>>::verify(&selected_benchmark, &c)?;

							// Set the block number to at least 1 so events are deposited.
							if $crate::Zero::is_zero(&frame_system::Module::<T>::block_number()) {
								frame_system::Module::<T>::set_block_number(1.into());
							}

							// Run verification
							closure_to_verify()?;

							// Reset the state
							$crate::benchmarking::wipe_db();
						}
					}
					Ok(())
				}
			}
		)*
	};
	(
		INSTANCE
		$( $name:ident ),*
	) => {
		$(
			$crate::paste::item! {
				fn [<test_benchmark_ $name>] <T: Trait> () -> Result<(), &'static str>
					where T: frame_system::Trait
				{
					let selected_benchmark = SelectedBenchmark::$name;
					let components = <SelectedBenchmark as $crate::BenchmarkingSetupInstance<T, _>>::components(&selected_benchmark);

					for (_, (name, low, high)) in components.iter().enumerate() {
						// Test only the low and high value, assuming values in the middle won't break
						for component_value in vec![low, high] {
							// Select the max value for all the other components.
							let c: Vec<($crate::BenchmarkParameter, u32)> = components.iter()
								.enumerate()
								.map(|(_, (n, _, h))|
									if n == name {
										(*n, *component_value)
									} else {
										(*n, *h)
									}
								)
								.collect();

							// Set up the verification state
							let closure_to_verify = <SelectedBenchmark as $crate::BenchmarkingSetupInstance<T, _>>::verify(&selected_benchmark, &c)?;

							// Set the block number to at least 1 so events are deposited.
							if $crate::Zero::is_zero(&frame_system::Module::<T>::block_number()) {
								frame_system::Module::<T>::set_block_number(1.into());
							}

							// Run verification
							closure_to_verify()?;

							// Reset the state
							$crate::benchmarking::wipe_db();
						}
					}
					Ok(())
				}
			}
		)*
	};
}


/// This macro adds pallet benchmarks to a `Vec<BenchmarkBatch>` object.
///
/// First create an object that holds in the input parameters for the benchmark:
///
/// ```ignore
/// let params = (&pallet, &benchmark, &lowest_range_values, &highest_range_values, &steps, repeat);
/// ```
///
/// Then define a mutable local variable to hold your `BenchmarkBatch` object:
///
/// ```ignore
/// let mut batches = Vec::<BenchmarkBatch>::new();
/// ````
///
/// Then add the pallets you want to benchmark to this object, including the string
/// you want to use target a particular pallet:
///
/// ```ignore
/// add_benchmark!(params, batches, b"balances", Balances);
/// add_benchmark!(params, batches, b"identity", Identity);
/// add_benchmark!(params, batches, b"session", SessionBench::<Runtime>);
/// ...
/// ```
///
/// At the end of `dispatch_benchmark`, you should return this batches object.
#[macro_export]
macro_rules! add_benchmark {
	( $params:ident, $batches:ident, $name:literal, $( $location:tt )* ) => (
		let (pallet, benchmark, lowest_range_values, highest_range_values, steps, repeat) = $params;
		if &pallet[..] == &$name[..] || &pallet[..] == &b"*"[..] {
			if &pallet[..] == &b"*"[..] || &benchmark[..] == &b"*"[..] {
				for benchmark in $( $location )*::benchmarks().into_iter() {
					$batches.push($crate::BenchmarkBatch {
						results: $( $location )*::run_benchmark(
							benchmark,
							&lowest_range_values[..],
							&highest_range_values[..],
							&steps[..],
							repeat,
						)?,
						pallet: pallet.to_vec(),
						benchmark: benchmark.to_vec(),
					});
				}
			} else {
				$batches.push($crate::BenchmarkBatch {
					results: $( $location )*::run_benchmark(
						&benchmark[..],
						&lowest_range_values[..],
						&highest_range_values[..],
						&steps[..],
						repeat,
					)?,
					pallet: pallet.to_vec(),
					benchmark: benchmark.clone(),
				});
			}
		}
	)
}<|MERGE_RESOLUTION|>--- conflicted
+++ resolved
@@ -186,71 +186,10 @@
 #[macro_export]
 macro_rules! benchmarks_instance {
 	(
-<<<<<<< HEAD
-		$( $name:ident ),*
-	) => {
-		impl<T: Trait> $crate::Benchmarking<$crate::BenchmarkResults> for Module<T> {
-			fn run_benchmark(extrinsic: Vec<u8>, steps: u32, repeat: u32) -> Result<Vec<$crate::BenchmarkResults>, &'static str> {
-				// Map the input to the selected benchmark.
-				let extrinsic = sp_std::str::from_utf8(extrinsic.as_slice())
-					.map_err(|_| "Could not find extrinsic")?;
-				let selected_benchmark = match extrinsic {
-					$( stringify!($name) => SelectedBenchmark::$name, )*
-					_ => return Err("Could not find extrinsic."),
-				};
-
-				// Warm up the DB
-				$crate::benchmarking::commit_db();
-				$crate::benchmarking::wipe_db();
-
-				// first one is set_identity.
-				let components = <SelectedBenchmark as $crate::BenchmarkingSetup<T, crate::Call<T>, RawOrigin<T::AccountId>>>::components(&selected_benchmark);
-				// results go here
-				let mut results: Vec<$crate::BenchmarkResults> = Vec::new();
-				// Select the component we will be benchmarking. Each component will be benchmarked.
-				for (name, low, high) in components.iter() {
-					// Create up to `STEPS` steps for that component between high and low.
-					let step_size = ((high - low) / steps).max(1);
-					let num_of_steps = (high - low) / step_size;
-					for s in 0..num_of_steps {
-						// This is the value we will be testing for component `name`
-						let component_value = low + step_size * s;
-
-						// Select the mid value for all the other components.
-						let c: Vec<($crate::BenchmarkParameter, u32)> = components.iter()
-							.map(|(n, l, h)|
-								(*n, if n == name { component_value } else { (h - l) / 2 + l })
-							).collect();
-
-						// Run the benchmark `repeat` times.
-						for _ in 0..repeat {
-							// Set up the externalities environment for the setup we want to benchmark.
-							let (call, caller) = <SelectedBenchmark as $crate::BenchmarkingSetup<T, crate::Call<T>, RawOrigin<T::AccountId>>>::instance(&selected_benchmark, &c)?;
-							// Commit the externalities to the database, flushing the DB cache.
-							// This will enable worst case scenario for reading from the database.
-							$crate::benchmarking::commit_db();
-							// Run the benchmark.
-							let start = $crate::benchmarking::current_time();
-							call.dispatch(caller.into())?;
-
-							sp_io::storage::root();
-
-							let finish = $crate::benchmarking::current_time();
-							let elapsed = finish - start;
-							results.push((c.clone(), elapsed));
-							// Wipe the DB back to the genesis state.
-							$crate::benchmarking::wipe_db();
-						}
-					}
-				}
-				return Ok(results);
-			}
-=======
 		_ {
 			$(
 				let $common:ident in $common_from:tt .. $common_to:expr => $common_instancer:expr;
 			)*
->>>>>>> 36683a1a
 		}
 		$( $rest:tt )*
 	) => {
