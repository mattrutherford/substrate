--- conflicted
+++ resolved
@@ -323,13 +323,8 @@
 		/// How many runners-up should have their approvals persist until the next vote.
 		pub CarryCount get(carry_count) config(): u32 = 2;
 		/// How long to give each top candidate to present themselves after the vote ends.
-<<<<<<< HEAD
-		pub PresentationDuration get(presentation_duration) config(): T::BlockNumber = T::BlockNumber::sa(1000);
-		/// How many vote indices need to go by after a target voter's last vote before they can be reaped if their
-=======
 		pub PresentationDuration get(presentation_duration) config(): T::BlockNumber = 1000.into();
 		/// How many vote indexes need to go by after a target voter's last vote before they can be reaped if their
->>>>>>> 79dd9c83
 		/// approvals are moot.
 		pub InactiveGracePeriod get(inactivity_grace_period) config(inactive_grace_period): VoteIndex = 1;
 		/// How often (in blocks) to check for new votes.
