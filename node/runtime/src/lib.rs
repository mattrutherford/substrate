--- conflicted
+++ resolved
@@ -212,8 +212,6 @@
 	type OnFinalizationStalled = grandpa::SyncedAuthorities<Runtime>;
 }
 
-use aura::AURA_ENGINE_ID;
-
 construct_runtime!(
 	pub enum Runtime with Log(InternalLog: DigestItem<Hash, AuthorityId, AuthoritySignature>) where
 		Block = Block,
@@ -221,11 +219,7 @@
 		UncheckedExtrinsic = UncheckedExtrinsic
 	{
 		System: system::{default, Log(ChangesTrieRoot)},
-<<<<<<< HEAD
-		Aura: aura::{Module, Call, Inherent(Timestamp), ValidateUnsigned},
-=======
-		Aura: aura::{Module, Inherent(Timestamp), Log(PreRuntime)},
->>>>>>> 79f195e6
+		Aura: aura::{Module, Call, Inherent(Timestamp), Log(PreRuntime), ValidateUnsigned},
 		Timestamp: timestamp::{Module, Call, Storage, Config<T>, Inherent},
 		Consensus: consensus::{Module, Call, Storage, Config<T>, Log(AuthoritiesChange), Inherent},
 		Indices: indices,
