[package]
description = "Substrate network protocol"
name = "substrate-network"
version = "2.0.0"
license = "GPL-3.0"
authors = ["Parity Technologies <admin@parity.io>"]
edition = "2018"

[lib]

[dependencies]
derive_more = "0.14.0"
log = "0.4"
parking_lot = "0.8.0"
bitflags = "1.0"
futures = "0.1.17"
linked-hash-map = "0.5"
linked_hash_set = "0.1.3"
lru-cache = "0.1.1"
rustc-hex = "2.0"
rand = "0.6"
fork-tree = { path = "../../core/util/fork-tree" }
primitives = { package = "substrate-primitives", path = "../../core/primitives" }
consensus = { package = "substrate-consensus-common", path = "../../core/consensus/common" }
client = { package = "substrate-client", path = "../../core/client" }
runtime_primitives = { package = "sr-primitives", path = "../../core/sr-primitives" }
parity-codec = { version = "3.3", features = ["derive"] }
network_libp2p = { package = "substrate-network-libp2p", path = "../../core/network-libp2p" }
peerset = { package = "substrate-peerset", path = "../../core/peerset" }
tokio-timer = "0.2.11"
tokio = { version = "0.1.11", optional = true }
keyring = { package = "substrate-keyring", path = "../../core/keyring", optional = true }
<<<<<<< HEAD
test_client = { package = "substrate-test-client", path = "../../core/test-client", optional = true }
test_runtime = { package = "substrate-test-runtime", path = "../../core/test-runtime" }
=======
test-client = { package = "substrate-test-runtime-client", path = "../../core/test-runtime/client", optional = true }
>>>>>>> e9bbcff0
void = "1.0"

[dev-dependencies]
env_logger = { version = "0.6" }
keyring = { package = "substrate-keyring", path = "../../core/keyring" }
test-client = { package = "substrate-test-runtime-client", path = "../../core/test-runtime/client" }
consensus = { package = "substrate-consensus-common", path = "../../core/consensus/common", features = ["test-helpers"] }
tokio = "0.1.11"

[features]
default = []
test-helpers = ["keyring", "test-client", "consensus/test-helpers", "tokio"]<|MERGE_RESOLUTION|>--- conflicted
+++ resolved
@@ -30,12 +30,9 @@
 tokio-timer = "0.2.11"
 tokio = { version = "0.1.11", optional = true }
 keyring = { package = "substrate-keyring", path = "../../core/keyring", optional = true }
-<<<<<<< HEAD
 test_client = { package = "substrate-test-client", path = "../../core/test-client", optional = true }
 test_runtime = { package = "substrate-test-runtime", path = "../../core/test-runtime" }
-=======
 test-client = { package = "substrate-test-runtime-client", path = "../../core/test-runtime/client", optional = true }
->>>>>>> e9bbcff0
 void = "1.0"
 
 [dev-dependencies]
