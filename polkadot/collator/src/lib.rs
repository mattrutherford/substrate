// Copyright 2017 Parity Technologies (UK) Ltd.
// This file is part of Polkadot.

// Polkadot is free software: you can redistribute it and/or modify
// it under the terms of the GNU General Public License as published by
// the Free Software Foundation, either version 3 of the License, or
// (at your option) any later version.

// Polkadot is distributed in the hope that it will be useful,
// but WITHOUT ANY WARRANTY; without even the implied warranty of
// MERCHANTABILITY or FITNESS FOR A PARTICULAR PURPOSE.  See the
// GNU General Public License for more details.

// You should have received a copy of the GNU General Public License
// along with Polkadot.  If not, see <http://www.gnu.org/licenses/>.

//! Collation Logic.
//!
//! A collator node lives on a distinct parachain and submits a proposal for
//! a state transition, along with a proof for its validity
//! (what we might call a witness or block data).
//!
//! One of collators' other roles is to route messages between chains.
//! Each parachain produces a list of "egress" posts of messages for each other
//! parachain on each block, for a total of N^2 lists all together.
//!
//! We will refer to the egress list at relay chain block X of parachain A with
//! destination B as egress(X)[A -> B]
//!
//! On every block, each parachain will be intended to route messages from some
//! subset of all the other parachains.
//!
//! Since the egress information is unique to every block, when routing from a
//! parachain a collator must gather all egress posts from that parachain
//! up to the last point in history that messages were successfully routed
//! from that parachain, accounting for relay chain blocks where no candidate
//! from the collator's parachain was produced.
//!
//! In the case that all parachains route to each other and a candidate for the
//! collator's parachain was included in the last relay chain block, the collator
//! only has to gather egress posts from other parachains one block back in relay
//! chain history.
//!
//! This crate defines traits which provide context necessary for collation logic
//! to be performed, as the collation logic itself.

extern crate futures;
extern crate substrate_codec as codec;
extern crate substrate_primitives as primitives;
extern crate polkadot_runtime;
extern crate polkadot_primitives;

use std::collections::{BTreeSet, BTreeMap};

use futures::{stream, Stream, Future, IntoFuture};
use polkadot_primitives::parachain::{self, CandidateSignature, ConsolidatedIngress, Message, Id as ParaId};

/// Parachain context needed for collation.
///
/// This can be implemented through an externally attached service or a stub.
pub trait ParachainContext {
	/// Produce a candidate, given the latest ingress queue information.
	fn produce_candidate<I: IntoIterator<Item=(ParaId, Message)>>(
		&self,
		ingress: I,
	) -> (parachain::BlockData, polkadot_primitives::AccountId, CandidateSignature);
}

/// Relay chain context needed to collate.
/// This encapsulates a network and local database which may store
/// some of the input.
pub trait RelayChainContext {
	type Error;

	/// Future that resolves to the un-routed egress queues of a parachain.
	/// The first item is the oldest.
	type FutureEgress: IntoFuture<Item=Vec<Vec<Message>>, Error=Self::Error>;

	/// Provide a set of all parachains meant to be routed to at a block.
	fn routing_parachains(&self) -> BTreeSet<ParaId>;

	/// Get un-routed egress queues from a parachain to the local parachain.
	fn unrouted_egress(&self, id: ParaId) -> Self::FutureEgress;
}

/// Collate the necessary ingress queue using the given context.
pub fn collate_ingress<'a, R>(relay_context: R)
	-> impl Future<Item=ConsolidatedIngress, Error=R::Error> + 'a
	where
		R: RelayChainContext,
		R::Error: 'a,
		R::FutureEgress: 'a,
{
	let mut egress_fetch = Vec::new();

	for routing_parachain in relay_context.routing_parachains() {
		let fetch = relay_context
			.unrouted_egress(routing_parachain)
			.into_future()
			.map(move |egresses| (routing_parachain, egresses));

		egress_fetch.push(fetch);
	}

	// create a map ordered first by the depth of the egress queue
	// and then by the parachain ID.
	//
	// then transform that into the consolidated egress queue.
<<<<<<< HEAD
	stream::futures_unordered(egress_fetch)
=======
	Box::new(stream::futures_unordered(egress_fetch)
>>>>>>> 2e263226
		.fold(BTreeMap::new(), |mut map, (routing_id, egresses)| {
			for (depth, egress) in egresses.into_iter().rev().enumerate() {
				let depth = -(depth as i64);
				map.insert((depth, routing_id), egress);
			}

			Ok(map)
		})
		.map(|ordered| ordered.into_iter().map(|((_, id), egress)| (id, egress)))
		.map(|i| i.collect::<Vec<_>>())
<<<<<<< HEAD
		.map(ConsolidatedIngress)
=======
		.map(ConsolidatedIngress))
>>>>>>> 2e263226
}

/// Produce a candidate for the parachain.
pub fn collate<'a, R: 'a, P>(local_id: ParaId, relay_context: R, para_context: P)
	-> impl Future<Item=parachain::Candidate, Error=R::Error> + 'a
	where
		R: RelayChainContext,
	    R::Error: 'a,
		R::FutureEgress: 'a,
		P: ParachainContext + 'a,
{
	collate_ingress(relay_context).map(move |ingress| {
		let (block_data, _, signature) = para_context.produce_candidate(
			ingress.0.iter().flat_map(|&(id, ref msgs)| msgs.iter().cloned().map(move |msg| (id, msg)))
		);

		parachain::Candidate {
			parachain_index: local_id,
			collator_signature: signature,
			block: block_data,
			unprocessed_ingress: ingress,
		}
	})
}

#[cfg(test)]
mod tests {
	use super::*;

	use std::collections::{HashMap, BTreeSet};

	use futures::Future;
	use polkadot_primitives::parachain::{Message, Id as ParaId};

	pub struct DummyRelayChainCtx {
		egresses: HashMap<ParaId, Vec<Vec<Message>>>,
		currently_routing: BTreeSet<ParaId>,
	}

	impl RelayChainContext for DummyRelayChainCtx {
		type Error = ();
		type FutureEgress = Result<Vec<Vec<Message>>, ()>;

		fn routing_parachains(&self) -> BTreeSet<ParaId> {
			self.currently_routing.clone()
		}

		fn unrouted_egress(&self, id: ParaId) -> Result<Vec<Vec<Message>>, ()> {
			Ok(self.egresses.get(&id).cloned().unwrap_or_default())
		}
	}

    #[test]
	fn collates_ingress() {
		let route_from = |x: &[ParaId]| {
			 let mut set = BTreeSet::new();
			 set.extend(x.iter().cloned());
			 set
		};

		let message = |x: Vec<u8>| vec![Message(x)];

		let dummy_ctx = DummyRelayChainCtx {
			currently_routing: route_from(&[2.into(), 3.into()]),
			egresses: vec![
				// egresses for `2`: last routed successfully 5 blocks ago.
				(2.into(), vec![
					message(vec![1, 2, 3]),
					message(vec![4, 5, 6]),
					message(vec![7, 8]),
					message(vec![10]),
					message(vec![12]),
				]),

				// egresses for `3`: last routed successfully 3 blocks ago.
				(3.into(), vec![
					message(vec![9]),
					message(vec![11]),
					message(vec![13]),
				]),
			].into_iter().collect(),
		};

		assert_eq!(
			collate_ingress(dummy_ctx).wait().unwrap(),
			ConsolidatedIngress(vec![
				(2.into(), message(vec![1, 2, 3])),
				(2.into(), message(vec![4, 5, 6])),
				(2.into(), message(vec![7, 8])),
				(3.into(), message(vec![9])),
				(2.into(), message(vec![10])),
				(3.into(), message(vec![11])),
				(2.into(), message(vec![12])),
				(3.into(), message(vec![13])),
			]
		))
	}
}<|MERGE_RESOLUTION|>--- conflicted
+++ resolved
@@ -106,11 +106,7 @@
 	// and then by the parachain ID.
 	//
 	// then transform that into the consolidated egress queue.
-<<<<<<< HEAD
 	stream::futures_unordered(egress_fetch)
-=======
-	Box::new(stream::futures_unordered(egress_fetch)
->>>>>>> 2e263226
 		.fold(BTreeMap::new(), |mut map, (routing_id, egresses)| {
 			for (depth, egress) in egresses.into_iter().rev().enumerate() {
 				let depth = -(depth as i64);
@@ -121,11 +117,7 @@
 		})
 		.map(|ordered| ordered.into_iter().map(|((_, id), egress)| (id, egress)))
 		.map(|i| i.collect::<Vec<_>>())
-<<<<<<< HEAD
 		.map(ConsolidatedIngress)
-=======
-		.map(ConsolidatedIngress))
->>>>>>> 2e263226
 }
 
 /// Produce a candidate for the parachain.
