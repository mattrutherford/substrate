// Copyright 2017-2020 Parity Technologies (UK) Ltd.
// This file is part of Substrate.

// Substrate is free software: you can redistribute it and/or modify
// it under the terms of the GNU General Public License as published by
// the Free Software Foundation, either version 3 of the License, or
// (at your option) any later version.

// Substrate is distributed in the hope that it will be useful,
// but WITHOUT ANY WARRANTY; without even the implied warranty of
// MERCHANTABILITY or FITNESS FOR A PARTICULAR PURPOSE.  See the
// GNU General Public License for more details.

// You should have received a copy of the GNU General Public License
// along with Substrate.  If not, see <http://www.gnu.org/licenses/>.

//! Runtime Modules shared primitive types.

#![warn(missing_docs)]
#![cfg_attr(not(feature = "std"), no_std)]

// to allow benchmarking
#![cfg_attr(feature = "bench", feature(test))]
#[cfg(feature = "bench")] extern crate test;

#[doc(hidden)]
pub use codec;
#[cfg(feature = "std")]
#[doc(hidden)]
pub use serde;
#[doc(hidden)]
pub use sp_std;

#[doc(hidden)]
pub use paste;

#[doc(hidden)]
pub use sp_application_crypto as app_crypto;

#[cfg(feature = "std")]
pub use sp_core::storage::{Storage, StorageChild};

use sp_std::prelude::*;
use sp_std::convert::TryFrom;
use sp_core::{crypto, ed25519, sr25519, ecdsa, hash::{H256, H512}};
use codec::{Encode, Decode};

pub mod curve;
pub mod generic;
pub mod offchain;
#[cfg(feature = "std")]
pub mod testing;
pub mod traits;
pub mod transaction_validity;
pub mod random_number_generator;
mod runtime_string;

pub use crate::runtime_string::*;

/// Re-export these since they're only "kind of" generic.
pub use generic::{DigestItem, Digest};

/// Re-export this since it's part of the API of this crate.
pub use sp_core::{TypeId, crypto::{key_types, KeyTypeId, CryptoType, AccountId32}};
pub use sp_application_crypto::{RuntimeAppPublic, BoundToRuntimeAppPublic};

/// Re-export `RuntimeDebug`, to avoid dependency clutter.
pub use sp_core::RuntimeDebug;

/// Re-export top-level arithmetic stuff.
pub use sp_arithmetic::{
<<<<<<< HEAD
	Perquintill, Perbill, Permill, Percent, PerU16, Rational128, Fixed64, PerThing,
	traits::SaturatedConversion,
=======
	Perquintill, Perbill, Permill, Percent, PerU16, Rational128, Fixed64, Fixed128,
	PerThing, traits::SaturatedConversion,
>>>>>>> 36683a1a
};
/// Re-export 128 bit helpers.
pub use sp_arithmetic::helpers_128bit;
/// Re-export big_uint stuff.
pub use sp_arithmetic::biguint;

pub use random_number_generator::RandomNumberGenerator;

/// An abstraction over justification for a block's validity under a consensus algorithm.
///
/// Essentially a finality proof. The exact formulation will vary between consensus
/// algorithms. In the case where there are multiple valid proofs, inclusion within
/// the block itself would allow swapping justifications to change the block's hash
/// (and thus fork the chain). Sending a `Justification` alongside a block instead
/// bypasses this problem.
pub type Justification = Vec<u8>;

use traits::{Verify, Lazy};

/// A module identifier. These are per module and should be stored in a registry somewhere.
#[derive(Clone, Copy, Eq, PartialEq, Encode, Decode)]
pub struct ModuleId(pub [u8; 8]);

impl TypeId for ModuleId {
	const TYPE_ID: [u8; 4] = *b"modl";
}

#[cfg(feature = "std")]
pub use serde::{Serialize, Deserialize, de::DeserializeOwned};
use crate::traits::IdentifyAccount;

/// Complex storage builder stuff.
#[cfg(feature = "std")]
pub trait BuildStorage {
	/// Build the storage out of this builder.
	fn build_storage(&self) -> Result<sp_core::storage::Storage, String> {
		let mut storage = Default::default();
		self.assimilate_storage(&mut storage)?;
		Ok(storage)
	}
	/// Assimilate the storage for this module into pre-existing overlays.
	fn assimilate_storage(
		&self,
		storage: &mut sp_core::storage::Storage,
	) -> Result<(), String>;
}

/// Something that can build the genesis storage of a module.
#[cfg(feature = "std")]
pub trait BuildModuleGenesisStorage<T, I>: Sized {
	/// Create the module genesis storage into the given `storage` and `child_storage`.
	fn build_module_genesis_storage(
		&self,
		storage: &mut sp_core::storage::Storage,
	) -> Result<(), String>;
}

#[cfg(feature = "std")]
impl BuildStorage for sp_core::storage::Storage {
	fn assimilate_storage(
		&self,
		storage: &mut sp_core::storage::Storage,
	)-> Result<(), String> {
		storage.top.extend(self.top.iter().map(|(k, v)| (k.clone(), v.clone())));
		for (k, other_map) in self.children.iter() {
			let k = k.clone();
			if let Some(map) = storage.children.get_mut(&k) {
				map.data.extend(other_map.data.iter().map(|(k, v)| (k.clone(), v.clone())));
				if !map.child_info.try_update(other_map.child_info.as_ref()) {
					return Err("Incompatible child info update".to_string());
				}
			} else {
				storage.children.insert(k, other_map.clone());
			}
		}
		Ok(())
	}
}

#[cfg(feature = "std")]
impl BuildStorage for () {
	fn assimilate_storage(
		&self,
		_: &mut sp_core::storage::Storage,
	)-> Result<(), String> {
		Err("`assimilate_storage` not implemented for `()`".into())
	}
}

/// Consensus engine unique ID.
pub type ConsensusEngineId = [u8; 4];

/// Signature verify that can work with any known signature types..
#[cfg_attr(feature = "std", derive(Serialize, Deserialize))]
#[derive(Eq, PartialEq, Clone, Encode, Decode, RuntimeDebug)]
pub enum MultiSignature {
	/// An Ed25519 signature.
	Ed25519(ed25519::Signature),
	/// An Sr25519 signature.
	Sr25519(sr25519::Signature),
	/// An ECDSA/SECP256k1 signature.
	Ecdsa(ecdsa::Signature),
}

impl From<ed25519::Signature> for MultiSignature {
	fn from(x: ed25519::Signature) -> Self {
		MultiSignature::Ed25519(x)
	}
}

impl From<sr25519::Signature> for MultiSignature {
	fn from(x: sr25519::Signature) -> Self {
		MultiSignature::Sr25519(x)
	}
}

impl From<ecdsa::Signature> for MultiSignature {
	fn from(x: ecdsa::Signature) -> Self {
		MultiSignature::Ecdsa(x)
	}
}

impl Default for MultiSignature {
	fn default() -> Self {
		MultiSignature::Ed25519(Default::default())
	}
}

/// Public key for any known crypto algorithm.
#[derive(Eq, PartialEq, Ord, PartialOrd, Clone, Encode, Decode, RuntimeDebug)]
#[cfg_attr(feature = "std", derive(Serialize, Deserialize))]
pub enum MultiSigner {
	/// An Ed25519 identity.
	Ed25519(ed25519::Public),
	/// An Sr25519 identity.
	Sr25519(sr25519::Public),
	/// An SECP256k1/ECDSA identity (actually, the Blake2 hash of the compressed pub key).
	Ecdsa(ecdsa::Public),
}

impl Default for MultiSigner {
	fn default() -> Self {
		MultiSigner::Ed25519(Default::default())
	}
}

/// NOTE: This implementations is required by `SimpleAddressDeterminer`,
/// we convert the hash into some AccountId, it's fine to use any scheme.
impl<T: Into<H256>> crypto::UncheckedFrom<T> for MultiSigner {
	fn unchecked_from(x: T) -> Self {
		ed25519::Public::unchecked_from(x.into()).into()
	}
}

impl AsRef<[u8]> for MultiSigner {
	fn as_ref(&self) -> &[u8] {
		match *self {
			MultiSigner::Ed25519(ref who) => who.as_ref(),
			MultiSigner::Sr25519(ref who) => who.as_ref(),
			MultiSigner::Ecdsa(ref who) => who.as_ref(),
		}
	}
}

impl traits::IdentifyAccount for MultiSigner {
	type AccountId = AccountId32;
	fn into_account(self) -> AccountId32 {
		match self {
			MultiSigner::Ed25519(who) => <[u8; 32]>::from(who).into(),
			MultiSigner::Sr25519(who) => <[u8; 32]>::from(who).into(),
			MultiSigner::Ecdsa(who) => sp_io::hashing::blake2_256(&who.as_ref()[..]).into(),
		}
	}
}

impl From<ed25519::Public> for MultiSigner {
	fn from(x: ed25519::Public) -> Self {
		MultiSigner::Ed25519(x)
	}
}

impl TryFrom<MultiSigner> for ed25519::Public {
	type Error = ();
	fn try_from(m: MultiSigner) -> Result<Self, Self::Error> {
		if let MultiSigner::Ed25519(x) = m { Ok(x) } else { Err(()) }
	}
}

impl From<sr25519::Public> for MultiSigner {
	fn from(x: sr25519::Public) -> Self {
		MultiSigner::Sr25519(x)
	}
}

impl TryFrom<MultiSigner> for sr25519::Public {
	type Error = ();
	fn try_from(m: MultiSigner) -> Result<Self, Self::Error> {
		if let MultiSigner::Sr25519(x) = m { Ok(x) } else { Err(()) }
	}
}

impl From<ecdsa::Public> for MultiSigner {
	fn from(x: ecdsa::Public) -> Self {
		MultiSigner::Ecdsa(x)
	}
}

impl TryFrom<MultiSigner> for ecdsa::Public {
	type Error = ();
	fn try_from(m: MultiSigner) -> Result<Self, Self::Error> {
		if let MultiSigner::Ecdsa(x) = m { Ok(x) } else { Err(()) }
	}
}

#[cfg(feature = "std")]
impl std::fmt::Display for MultiSigner {
	fn fmt(&self, fmt: &mut std::fmt::Formatter) -> std::fmt::Result {
		match *self {
			MultiSigner::Ed25519(ref who) => write!(fmt, "ed25519: {}", who),
			MultiSigner::Sr25519(ref who) => write!(fmt, "sr25519: {}", who),
			MultiSigner::Ecdsa(ref who) => write!(fmt, "ecdsa: {}", who),
		}
	}
}

impl Verify for MultiSignature {
	type Signer = MultiSigner;
	fn verify<L: Lazy<[u8]>>(&self, mut msg: L, signer: &AccountId32) -> bool {
		use sp_core::crypto::Public;
		match (self, signer) {
			(MultiSignature::Ed25519(ref sig), who) => sig.verify(msg, &ed25519::Public::from_slice(who.as_ref())),
			(MultiSignature::Sr25519(ref sig), who) => sig.verify(msg, &sr25519::Public::from_slice(who.as_ref())),
			(MultiSignature::Ecdsa(ref sig), who) => {
				let m = sp_io::hashing::blake2_256(msg.get());
				match sp_io::crypto::secp256k1_ecdsa_recover_compressed(sig.as_ref(), &m) {
					Ok(pubkey) =>
						&sp_io::hashing::blake2_256(pubkey.as_ref())
							== <dyn AsRef<[u8; 32]>>::as_ref(who),
					_ => false,
				}
			}
		}
	}
}

/// Signature verify that can work with any known signature types..
#[derive(Eq, PartialEq, Clone, Default, Encode, Decode, RuntimeDebug)]
#[cfg_attr(feature = "std", derive(Serialize, Deserialize))]
pub struct AnySignature(H512);

impl Verify for AnySignature {
	type Signer = sr25519::Public;
	fn verify<L: Lazy<[u8]>>(&self, mut msg: L, signer: &sr25519::Public) -> bool {
		use sp_core::crypto::Public;
		let msg = msg.get();
		sr25519::Signature::try_from(self.0.as_fixed_bytes().as_ref())
			.map(|s| s.verify(msg, signer))
			.unwrap_or(false)
		|| ed25519::Signature::try_from(self.0.as_fixed_bytes().as_ref())
			.map(|s| s.verify(msg, &ed25519::Public::from_slice(signer.as_ref())))
			.unwrap_or(false)
	}
}

impl From<sr25519::Signature> for AnySignature {
	fn from(s: sr25519::Signature) -> Self {
		AnySignature(s.into())
	}
}

impl From<ed25519::Signature> for AnySignature {
	fn from(s: ed25519::Signature) -> Self {
		AnySignature(s.into())
	}
}

impl From<DispatchError> for DispatchOutcome {
	fn from(err: DispatchError) -> Self {
		Err(err)
	}
}

/// This is the legacy return type of `Dispatchable`. It is still exposed for compatibilty
/// reasons. The new return type is `DispatchResultWithInfo`.
/// FRAME runtimes should use frame_support::dispatch::DispatchResult
pub type DispatchResult = sp_std::result::Result<(), DispatchError>;

/// Return type of a `Dispatchable` which contains the `DispatchResult` and additional information
/// about the `Dispatchable` that is only known post dispatch.
pub type DispatchResultWithInfo<T> = sp_std::result::Result<T, DispatchErrorWithPostInfo<T>>;

/// Reason why a dispatch call failed
#[derive(Eq, PartialEq, Clone, Copy, Encode, Decode, RuntimeDebug)]
#[cfg_attr(feature = "std", derive(Serialize))]
pub enum DispatchError {
	/// Some error occurred.
	Other(#[codec(skip)] &'static str),
	/// Failed to lookup some data.
	CannotLookup,
	/// A bad origin.
	BadOrigin,
	/// A custom error in a module
	Module {
		/// Module index, matching the metadata module index
		index: u8,
		/// Module specific error value
		error: u8,
		/// Optional error message.
		#[codec(skip)]
		message: Option<&'static str>,
	},
}

/// Result of a `Dispatchable` which contains the `DispatchResult` and additional information
/// about the `Dispatchable` that is only known post dispatch.
#[derive(Eq, PartialEq, Clone, Copy, Encode, Decode, RuntimeDebug)]
pub struct DispatchErrorWithPostInfo<Info> where
	Info: Eq + PartialEq + Clone + Copy + Encode + Decode + traits::Printable
{
	/// Addditional information about the `Dispatchable` which is only known post dispatch.
	pub post_info: Info,
	/// The actual `DispatchResult` indicating whether the dispatch was succesfull.
	pub error: DispatchError,
}

impl DispatchError {
	/// Return the same error but without the attached message.
	pub fn stripped(self) -> Self {
		match self {
			DispatchError::Module { index, error, message: Some(_) }
				=> DispatchError::Module { index, error, message: None },
			m => m,
		}
	}
}

impl<T, E> From<E> for DispatchErrorWithPostInfo<T> where
	T: Eq + PartialEq + Clone + Copy + Encode + Decode + traits::Printable + Default,
	E: Into<DispatchError>
{
	fn from(error: E) -> Self {
		Self {
			post_info: Default::default(),
			error: error.into(),
		}
	}
}

impl From<crate::traits::LookupError> for DispatchError {
	fn from(_: crate::traits::LookupError) -> Self {
		Self::CannotLookup
	}
}

impl From<crate::traits::BadOrigin> for DispatchError {
	fn from(_: crate::traits::BadOrigin) -> Self {
		Self::BadOrigin
	}
}

impl From<&'static str> for DispatchError {
	fn from(err: &'static str) -> DispatchError {
		DispatchError::Other(err)
	}
}

impl From<DispatchError> for &'static str {
	fn from(err: DispatchError) -> &'static str {
		match err {
			DispatchError::Other(msg) => msg,
			DispatchError::CannotLookup => "Can not lookup",
			DispatchError::BadOrigin => "Bad origin",
			DispatchError::Module { message, .. } => message.unwrap_or("Unknown module error"),
		}
	}
}

impl<T> From<DispatchErrorWithPostInfo<T>> for &'static str where
	T: Eq + PartialEq + Clone + Copy + Encode + Decode + traits::Printable
{
	fn from(err: DispatchErrorWithPostInfo<T>) -> &'static str {
		err.error.into()
	}
}

impl traits::Printable for DispatchError {
	fn print(&self) {
		"DispatchError".print();
		match self {
			Self::Other(err) => err.print(),
			Self::CannotLookup => "Can not lookup".print(),
			Self::BadOrigin => "Bad origin".print(),
			Self::Module { index, error, message } => {
				index.print();
				error.print();
				if let Some(msg) = message {
					msg.print();
				}
			}
		}
	}
}

impl<T> traits::Printable for DispatchErrorWithPostInfo<T> where
	T: Eq + PartialEq + Clone + Copy + Encode + Decode + traits::Printable
{
	fn print(&self) {
		self.error.print();
		"PostInfo: ".print();
		self.post_info.print();
	}
}

/// This type specifies the outcome of dispatching a call to a module.
///
/// In case of failure an error specific to the module is returned.
///
/// Failure of the module call dispatching doesn't invalidate the extrinsic and it is still included
/// in the block, therefore all state changes performed by the dispatched call are still persisted.
///
/// For example, if the dispatching of an extrinsic involves inclusion fee payment then these
/// changes are going to be preserved even if the call dispatched failed.
pub type DispatchOutcome = Result<(), DispatchError>;

/// The result of applying of an extrinsic.
///
/// This type is typically used in the context of `BlockBuilder` to signal that the extrinsic
/// in question cannot be included.
///
/// A block containing extrinsics that have a negative inclusion outcome is invalid. A negative
/// result can only occur during the block production, where such extrinsics are detected and
/// removed from the block that is being created and the transaction pool.
///
/// To rehash: every extrinsic in a valid block must return a positive `ApplyExtrinsicResult`.
///
/// Examples of reasons preventing inclusion in a block:
/// - More block weight is required to process the extrinsic than is left in the block being built.
///   This doesn't necessarily mean that the extrinsic is invalid, since it can still be
///   included in the next block if it has enough spare weight available.
/// - The sender doesn't have enough funds to pay the transaction inclusion fee. Including such
///   a transaction in the block doesn't make sense.
/// - The extrinsic supplied a bad signature. This transaction won't become valid ever.
pub type ApplyExtrinsicResult = Result<DispatchOutcome, transaction_validity::TransactionValidityError>;

/// Verify a signature on an encoded value in a lazy manner. This can be
/// an optimization if the signature scheme has an "unsigned" escape hash.
pub fn verify_encoded_lazy<V: Verify, T: codec::Encode>(
	sig: &V,
	item: &T,
	signer: &<V::Signer as IdentifyAccount>::AccountId
) -> bool {
	// The `Lazy<T>` trait expresses something like `X: FnMut<Output = for<'a> &'a T>`.
	// unfortunately this is a lifetime relationship that can't
	// be expressed without generic associated types, better unification of HRTBs in type position,
	// and some kind of integration into the Fn* traits.
	struct LazyEncode<F> {
		inner: F,
		encoded: Option<Vec<u8>>,
	}

	impl<F: Fn() -> Vec<u8>> traits::Lazy<[u8]> for LazyEncode<F> {
		fn get(&mut self) -> &[u8] {
			self.encoded.get_or_insert_with(&self.inner).as_slice()
		}
	}

	sig.verify(
		LazyEncode { inner: || item.encode(), encoded: None },
		signer,
	)
}

/// Helper macro for `impl_outer_config`
#[macro_export]
macro_rules! __impl_outer_config_types {
	// Generic + Instance
	(
		$concrete:ident $config:ident $snake:ident { $instance:ident } < $ignore:ident >;
		$( $rest:tt )*
	) => {
		#[cfg(any(feature = "std", test))]
		pub type $config = $snake::GenesisConfig<$concrete, $snake::$instance>;
		$crate::__impl_outer_config_types! { $concrete $( $rest )* }
	};
	// Generic
	(
		$concrete:ident $config:ident $snake:ident < $ignore:ident >;
		$( $rest:tt )*
	) => {
		#[cfg(any(feature = "std", test))]
		pub type $config = $snake::GenesisConfig<$concrete>;
		$crate::__impl_outer_config_types! { $concrete $( $rest )* }
	};
	// No Generic and maybe Instance
	(
		$concrete:ident $config:ident $snake:ident $( { $instance:ident } )?;
		$( $rest:tt )*
	) => {
		#[cfg(any(feature = "std", test))]
		pub type $config = $snake::GenesisConfig;
		$crate::__impl_outer_config_types! { $concrete $( $rest )* }
	};
	($concrete:ident) => ()
}

/// Implement the output "meta" module configuration struct,
/// which is basically:
/// pub struct GenesisConfig {
/// 	rust_module_one: Option<ModuleOneConfig>,
/// 	...
/// }
#[macro_export]
macro_rules! impl_outer_config {
	(
		pub struct $main:ident for $concrete:ident {
			$( $config:ident =>
				$snake:ident $( $instance:ident )? $( <$generic:ident> )*, )*
		}
	) => {
		$crate::__impl_outer_config_types! {
			$concrete $( $config $snake $( { $instance } )? $( <$generic> )*; )*
		}

		$crate::paste::item! {
			#[cfg(any(feature = "std", test))]
			#[derive($crate::serde::Serialize, $crate::serde::Deserialize)]
			#[serde(rename_all = "camelCase")]
			#[serde(deny_unknown_fields)]
			pub struct $main {
				$(
					pub [< $snake $(_ $instance )? >]: Option<$config>,
				)*
			}
			#[cfg(any(feature = "std", test))]
			impl $crate::BuildStorage for $main {
				fn assimilate_storage(
					&self,
					storage: &mut $crate::Storage,
				) -> std::result::Result<(), String> {
					$(
						if let Some(ref extra) = self.[< $snake $(_ $instance )? >] {
							$crate::impl_outer_config! {
								@CALL_FN
								$concrete;
								$snake;
								$( $instance )?;
								extra;
								storage;
							}
						}
					)*
					Ok(())
				}
			}
		}
	};
	(@CALL_FN
		$runtime:ident;
		$module:ident;
		$instance:ident;
		$extra:ident;
		$storage:ident;
	) => {
		$crate::BuildModuleGenesisStorage::<$runtime, $module::$instance>::build_module_genesis_storage(
			$extra,
			$storage,
		)?;
	};
	(@CALL_FN
		$runtime:ident;
		$module:ident;
		;
		$extra:ident;
		$storage:ident;
	) => {
		$crate::BuildModuleGenesisStorage::<$runtime, $module::__InherentHiddenInstance>::build_module_genesis_storage(
			$extra,
			$storage,
		)?;
	}
}

/// Checks that `$x` is equal to `$y` with an error rate of `$error`.
///
/// # Example
///
/// ```rust
/// # fn main() {
/// sp_runtime::assert_eq_error_rate!(10, 10, 0);
/// sp_runtime::assert_eq_error_rate!(10, 11, 1);
/// sp_runtime::assert_eq_error_rate!(12, 10, 2);
/// # }
/// ```
///
/// ```rust,should_panic
/// # fn main() {
/// sp_runtime::assert_eq_error_rate!(12, 10, 1);
/// # }
/// ```
#[macro_export]
#[cfg(feature = "std")]
macro_rules! assert_eq_error_rate {
	($x:expr, $y:expr, $error:expr $(,)?) => {
		assert!(
			($x) >= (($y) - ($error)) && ($x) <= (($y) + ($error)),
			"{:?} != {:?} (with error rate {:?})",
			$x,
			$y,
			$error,
		);
	};
}

/// Simple blob to hold an extrinsic without committing to its format and ensure it is serialized
/// correctly.
#[derive(PartialEq, Eq, Clone, Default, Encode, Decode)]
pub struct OpaqueExtrinsic(pub Vec<u8>);

#[cfg(feature = "std")]
impl parity_util_mem::MallocSizeOf for OpaqueExtrinsic {
	fn size_of(&self, ops: &mut parity_util_mem::MallocSizeOfOps) -> usize {
		self.0.size_of(ops)
	}
}

impl sp_std::fmt::Debug for OpaqueExtrinsic {
	#[cfg(feature = "std")]
	fn fmt(&self, fmt: &mut sp_std::fmt::Formatter) -> sp_std::fmt::Result {
		write!(fmt, "{}", sp_core::hexdisplay::HexDisplay::from(&self.0))
	}

	#[cfg(not(feature = "std"))]
	fn fmt(&self, _fmt: &mut sp_std::fmt::Formatter) -> sp_std::fmt::Result {
		Ok(())
	}
}


#[cfg(feature = "std")]
impl ::serde::Serialize for OpaqueExtrinsic {
	fn serialize<S>(&self, seq: S) -> Result<S::Ok, S::Error> where S: ::serde::Serializer {
		codec::Encode::using_encoded(&self.0, |bytes| ::sp_core::bytes::serialize(bytes, seq))
	}
}

#[cfg(feature = "std")]
impl<'a> ::serde::Deserialize<'a> for OpaqueExtrinsic {
	fn deserialize<D>(de: D) -> Result<Self, D::Error> where D: ::serde::Deserializer<'a> {
		let r = ::sp_core::bytes::deserialize(de)?;
		Decode::decode(&mut &r[..])
			.map_err(|e| ::serde::de::Error::custom(format!("Decode error: {}", e)))
	}
}

impl traits::Extrinsic for OpaqueExtrinsic {
	type Call = ();
	type SignaturePayload = ();
}

/// Print something that implements `Printable` from the runtime.
pub fn print(print: impl traits::Printable) {
	print.print();
}

#[cfg(test)]
mod tests {
	use super::*;
	use codec::{Encode, Decode};
	use sp_core::crypto::Pair;

	#[test]
	fn opaque_extrinsic_serialization() {
		let ex = super::OpaqueExtrinsic(vec![1, 2, 3, 4]);
		assert_eq!(serde_json::to_string(&ex).unwrap(), "\"0x1001020304\"".to_owned());
	}

	#[test]
	fn dispatch_error_encoding() {
		let error = DispatchError::Module {
			index: 1,
			error: 2,
			message: Some("error message"),
		};
		let encoded = error.encode();
		let decoded = DispatchError::decode(&mut &encoded[..]).unwrap();
		assert_eq!(encoded, vec![3, 1, 2]);
		assert_eq!(
			decoded,
			DispatchError::Module {
				index: 1,
				error: 2,
				message: None,
			},
		);
	}

	#[test]
	fn multi_signature_ecdsa_verify_works() {
		let msg = &b"test-message"[..];
		let (pair, _) = ecdsa::Pair::generate();

		let signature = pair.sign(&msg);
		assert!(ecdsa::Pair::verify(&signature, msg, &pair.public()));

		let multi_sig = MultiSignature::from(signature);
		let multi_signer = MultiSigner::from(pair.public());
		assert!(multi_sig.verify(msg, &multi_signer.into_account()));

		let multi_signer = MultiSigner::from(pair.public());
		assert!(multi_sig.verify(msg, &multi_signer.into_account()));
	}
}<|MERGE_RESOLUTION|>--- conflicted
+++ resolved
@@ -69,13 +69,8 @@
 
 /// Re-export top-level arithmetic stuff.
 pub use sp_arithmetic::{
-<<<<<<< HEAD
-	Perquintill, Perbill, Permill, Percent, PerU16, Rational128, Fixed64, PerThing,
-	traits::SaturatedConversion,
-=======
 	Perquintill, Perbill, Permill, Percent, PerU16, Rational128, Fixed64, Fixed128,
 	PerThing, traits::SaturatedConversion,
->>>>>>> 36683a1a
 };
 /// Re-export 128 bit helpers.
 pub use sp_arithmetic::helpers_128bit;
