--- conflicted
+++ resolved
@@ -17,12 +17,8 @@
 paste = "0.1"
 once_cell = { version = "0.1.6", default-features = false, optional = true }
 bitmask = { version = "0.5", default-features = false }
-<<<<<<< HEAD
 substrate-telemetry = { path = "../../core/telemetry", optional = true }
-impl-trait-for-tuples = "0.1"
-=======
 impl-trait-for-tuples = "0.1.1"
->>>>>>> fdbb64e0
 
 [dev-dependencies]
 pretty_assertions = "0.6.1"
