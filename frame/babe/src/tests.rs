// Copyright 2019-2020 Parity Technologies (UK) Ltd.
// This file is part of Substrate.

// Substrate is free software: you can redistribute it and/or modify
// it under the terms of the GNU General Public License as published by
// the Free Software Foundation, either version 3 of the License, or
// (at your option) any later version.

// Substrate is distributed in the hope that it will be useful,
// but WITHOUT ANY WARRANTY; without even the implied warranty of
// MERCHANTABILITY or FITNESS FOR A PARTICULAR PURPOSE.  See the
// GNU General Public License for more details.

// You should have received a copy of the GNU General Public License
// along with Substrate.  If not, see <http://www.gnu.org/licenses/>.

//! Consensus extension module tests for BABE consensus.

use super::*;
<<<<<<< HEAD
use mock::{new_test_ext, Babe, System};
use sp_runtime::{traits::OnFinalize, testing::{Digest, DigestItem}};
=======
use mock::*;
use sp_runtime::traits::OnFinalize;
>>>>>>> 85f8898d
use pallet_session::ShouldEndSession;

const EMPTY_RANDOMNESS: [u8; 32] = [
	74, 25, 49, 128, 53, 97, 244, 49,
	222, 202, 176, 2, 231, 66, 95, 10,
	133, 49, 213, 228, 86, 161, 164, 127,
	217, 153, 138, 37, 48, 192, 248, 0,
];

#[test]
fn empty_randomness_is_correct() {
	let s = compute_randomness([0; RANDOMNESS_LENGTH], 0, std::iter::empty(), None);
	assert_eq!(s, EMPTY_RANDOMNESS);
}

#[test]
fn initial_values() {
	new_test_ext(vec![0, 1, 2, 3]).execute_with(|| {
		assert_eq!(Babe::authorities().len(), 4)
	})
}

#[test]
fn check_module() {
	new_test_ext(vec![0, 1, 2, 3]).execute_with(|| {
		assert!(!Babe::should_end_session(0), "Genesis does not change sessions");
		assert!(!Babe::should_end_session(200000),
			"BABE does not include the block number in epoch calculations");
	})
}

#[test]
fn first_block_epoch_zero_start() {
	new_test_ext(vec![0, 1, 2, 3]).execute_with(|| {
		let genesis_slot = 100;
		let first_vrf = [1; 32];
		let pre_digest = make_pre_digest(
			0,
			genesis_slot,
			first_vrf,
			[0xff; 64],
		);

		assert_eq!(Babe::genesis_slot(), 0);
		System::initialize(
			&1,
			&Default::default(),
			&Default::default(),
			&pre_digest,
			Default::default(),
		);

		// see implementation of the function for details why: we issue an
		// epoch-change digest but don't do it via the normal session mechanism.
		assert!(!Babe::should_end_session(1));
		assert_eq!(Babe::genesis_slot(), genesis_slot);
		assert_eq!(Babe::current_slot(), genesis_slot);
		assert_eq!(Babe::epoch_index(), 0);

		Babe::on_finalize(1);
		let header = System::finalize();

		assert_eq!(SegmentIndex::get(), 0);
		assert_eq!(UnderConstruction::get(0), vec![first_vrf]);
		assert_eq!(Babe::randomness(), [0; 32]);
		assert_eq!(NextRandomness::get(), [0; 32]);

		assert_eq!(header.digest.logs.len(), 2);
		assert_eq!(pre_digest.logs.len(), 1);
		assert_eq!(header.digest.logs[0], pre_digest.logs[0]);

		let authorities = Babe::authorities();
		let consensus_log = sp_consensus_babe::ConsensusLog::NextEpochData(
			sp_consensus_babe::digests::NextEpochDescriptor {
				authorities,
				randomness: Babe::randomness(),
			}
		);
		let consensus_digest = DigestItem::Consensus(BABE_ENGINE_ID, consensus_log.encode());

		// first epoch descriptor has same info as last.
		assert_eq!(header.digest.logs[1], consensus_digest.clone())
	})
}

#[test]
fn authority_index() {
	new_test_ext(vec![0, 1, 2, 3]).execute_with(|| {
		assert_eq!(
			Babe::find_author((&[(BABE_ENGINE_ID, &[][..])]).into_iter().cloned()), None,
			"Trivially invalid authorities are ignored")
	})
}

#[test]
fn can_predict_next_epoch_change() {
	new_test_ext(vec![]).execute_with(|| {
		assert_eq!(<Test as Trait>::EpochDuration::get(), 3);
		// this sets the genesis slot to 6;
		go_to_block(1, 6);
		assert_eq!(Babe::genesis_slot(), 6);
		assert_eq!(Babe::current_slot(), 6);
		assert_eq!(Babe::epoch_index(), 0);

		progress_to_block(5);

		assert_eq!(Babe::epoch_index(), 5 / 3);
		assert_eq!(Babe::current_slot(), 10);

		// next epoch change will be at
		assert_eq!(Babe::current_epoch_start(), 9); // next change will be 12, 2 slots from now
		assert_eq!(Babe::next_expected_epoch_change(System::block_number()), 5 + 2);
	})
}<|MERGE_RESOLUTION|>--- conflicted
+++ resolved
@@ -17,13 +17,8 @@
 //! Consensus extension module tests for BABE consensus.
 
 use super::*;
-<<<<<<< HEAD
 use mock::{new_test_ext, Babe, System};
 use sp_runtime::{traits::OnFinalize, testing::{Digest, DigestItem}};
-=======
-use mock::*;
-use sp_runtime::traits::OnFinalize;
->>>>>>> 85f8898d
 use pallet_session::ShouldEndSession;
 
 const EMPTY_RANDOMNESS: [u8; 32] = [
