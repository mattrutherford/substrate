--- conflicted
+++ resolved
@@ -65,13 +65,6 @@
 // re-export the compact solution type.
 pub use sp_phragmen_compact::generate_compact_solution_type;
 
-<<<<<<< HEAD
-// an aggregator trait for a generic type of a voter/target identifier. This usually maps to
-// substrate's account id.
-pub trait IdentifierT: Clone + Eq + Default + Ord + Debug {}
-
-impl<T: Clone + Eq + Default + Ord + Debug> IdentifierT for T {}
-=======
 /// A trait to limit the number of votes per voter. The generated compact type will implement this.
 pub trait VotingLimit {
 	const LIMIT: usize;
@@ -82,7 +75,6 @@
 pub trait IdentifierT: Clone + Eq + Default + Ord + Debug + codec::Codec {}
 
 impl<T: Clone + Eq + Default + Ord + Debug + codec::Codec> IdentifierT for T {}
->>>>>>> 36683a1a
 
 /// The errors that might occur in the this crate and compact.
 #[derive(Debug, Eq, PartialEq)]
@@ -157,11 +149,7 @@
 	pub winners: Vec<(AccountId, ExtendedBalance)>,
 	/// Individual assignments. for each tuple, the first elements is a voter and the second
 	/// is the list of candidates that it supports.
-<<<<<<< HEAD
-	pub assignments: Vec<Assignment<AccountId, T>>
-=======
 	pub assignments: Vec<Assignment<AccountId, T>>,
->>>>>>> 36683a1a
 }
 
 /// A voter's stake assignment among a set of targets, represented as ratios.
@@ -174,16 +162,9 @@
 	pub distribution: Vec<(AccountId, T)>,
 }
 
-<<<<<<< HEAD
-impl<AccountId: IdentifierT, T: PerThing> Assignment<AccountId, T>
-	where
-		ExtendedBalance: From<<T as PerThing>::Inner>,
-		T: sp_std::ops::Mul<ExtendedBalance, Output=ExtendedBalance>,
-=======
 impl<AccountId, T: PerThing> Assignment<AccountId, T>
 where
 	ExtendedBalance: From<<T as PerThing>::Inner>,
->>>>>>> 36683a1a
 {
 	/// Convert from a ratio assignment into one with absolute values aka. [`StakedAssignment`].
 	///
@@ -195,22 +176,6 @@
 	/// If an edge ratio is [`Bounded::max_value()`], it is dropped. This edge can never mean
 	/// anything useful.
 	pub fn into_staked(self, stake: ExtendedBalance, fill: bool) -> StakedAssignment<AccountId>
-<<<<<<< HEAD
-		where T: sp_std::ops::Mul<ExtendedBalance, Output=ExtendedBalance>
-	{
-		let mut sum: ExtendedBalance = Bounded::min_value();
-		let mut distribution = self.distribution.into_iter().filter_map(|(target, p)| {
-			// if this ratio is zero, then skip it.
-			if p == Bounded::min_value() {
-				None
-			} else {
-				let distribution_stake = p * stake;
-				// defensive only. We assume that balance cannot exceed extended balance.
-				sum = sum.saturating_add(distribution_stake);
-				Some((target, distribution_stake))
-			}
-		}).collect::<Vec<(AccountId, ExtendedBalance)>>();
-=======
 	where
 		T: sp_std::ops::Mul<ExtendedBalance, Output = ExtendedBalance>,
 	{
@@ -232,7 +197,6 @@
 				}
 			})
 			.collect::<Vec<(AccountId, ExtendedBalance)>>();
->>>>>>> 36683a1a
 
 		if fill {
 			// NOTE: we can do this better.
@@ -245,13 +209,6 @@
 				if let Some(last) = distribution.last_mut() {
 					last.1 = last.1.saturating_sub(excess);
 				}
-<<<<<<< HEAD
-			} else if let Some(excess) = sum.checked_sub(stake) {
-				if let Some(last) = distribution.last_mut() {
-					last.1 -= excess;
-				}
-=======
->>>>>>> 36683a1a
 			}
 		}
 
@@ -273,12 +230,7 @@
 	pub distribution: Vec<(AccountId, ExtendedBalance)>,
 }
 
-<<<<<<< HEAD
-impl<AccountId> StakedAssignment<AccountId>
-{
-=======
 impl<AccountId> StakedAssignment<AccountId> {
->>>>>>> 36683a1a
 	/// Converts self into the normal [`Assignment`] type.
 	///
 	/// If `fill` is set to true, it _tries_ to ensure that all the potential rounding errors are
@@ -288,36 +240,16 @@
 	/// NOTE: it is quite critical that this attempt always works. The data type returned here will
 	/// potentially get used to create a compact type; a compact type requires sum of ratios to be
 	/// less than 100% upon un-compacting.
-<<<<<<< HEAD
-	/// TODO: isolate this process into something like `normalise_assignments` which makes sure all
-	/// is okay.
-=======
->>>>>>> 36683a1a
 	///
 	/// If an edge stake is so small that it cannot be represented in `T`, it is ignored. This edge
 	/// can never be re-created and does not mean anything useful anymore.
 	pub fn into_assignment<T: PerThing>(self, fill: bool) -> Assignment<AccountId, T>
-<<<<<<< HEAD
-		where ExtendedBalance: From<<T as PerThing>::Inner>
-=======
 	where
 		ExtendedBalance: From<<T as PerThing>::Inner>,
->>>>>>> 36683a1a
 	{
 		let accuracy: u128 = T::ACCURACY.saturated_into();
 		let mut sum: u128 = Zero::zero();
 		let stake = self.distribution.iter().map(|x| x.1).sum();
-<<<<<<< HEAD
-		let mut distribution = self.distribution.into_iter().filter_map(|(target, w)| {
-			let per_thing = T::from_rational_approximation(w, stake);
-			if per_thing == Bounded::min_value() {
-				None
-			} else {
-				sum += per_thing.clone().deconstruct().saturated_into();
-				Some((target, per_thing))
-			}
-		}).collect::<Vec<(AccountId, T)>>();
-=======
 		let mut distribution = self
 			.distribution
 			.into_iter()
@@ -331,18 +263,10 @@
 				}
 			})
 			.collect::<Vec<(AccountId, T)>>();
->>>>>>> 36683a1a
 
 		if fill {
 			if let Some(leftover) = accuracy.checked_sub(sum) {
 				if let Some(last) = distribution.last_mut() {
-<<<<<<< HEAD
-					last.1 = last.1.saturating_add(T::from_parts(leftover.saturated_into()));
-				}
-			} else if let Some(excess) = sum.checked_sub(accuracy) {
-				if let Some(last) = distribution.last_mut() {
-					last.1 = last.1.saturating_sub(T::from_parts(excess.saturated_into()));
-=======
 					last.1 = last.1.saturating_add(
 						T::from_parts(leftover.saturated_into())
 					);
@@ -352,7 +276,6 @@
 					last.1 = last.1.saturating_sub(
 						T::from_parts(excess.saturated_into())
 					);
->>>>>>> 36683a1a
 				}
 			}
 		}
@@ -562,21 +485,12 @@
 			}
 		}
 
-<<<<<<< HEAD
-		if assignment.distribution.len() > 0 {
-			// To ensure an assertion indicating: no stake from the voter going to waste,
-			// we add a minimal post-processing to equally assign all of the leftover stake ratios.
-			let vote_count: R::Inner = assignment.distribution.len().saturated_into();
-			let accuracy = R::ACCURACY;
-			let len = assignment.distribution.len();
-=======
 		let len = assignment.distribution.len();
 		if len > 0 {
 			// To ensure an assertion indicating: no stake from the voter going to waste,
 			// we add a minimal post-processing to equally assign all of the leftover stake ratios.
 			let vote_count: R::Inner = len.saturated_into();
 			let accuracy = R::ACCURACY;
->>>>>>> 36683a1a
 			let mut sum: R::Inner = Zero::zero();
 			assignment.distribution.iter().for_each(|a| sum = sum.saturating_add(a.1.deconstruct()));
 
@@ -635,16 +549,10 @@
 ///		},
 /// }
 /// ```
-<<<<<<< HEAD
-/// The second returned flag indicates the number of edges who corresponded to an actual winner from
-/// the given winner set. A value in this place larger than 0 indicates a potentially faulty
-/// assignment.
-=======
 ///
 /// The second returned flag indicates the number of edges who didn't corresponded to an actual
 /// winner from the given winner set. A value in this place larger than 0 indicates a potentially
 /// faulty assignment.
->>>>>>> 36683a1a
 ///
 /// `O(E)` where `E` is the total number of edges.
 pub fn build_support_map<AccountId>(
@@ -701,11 +609,7 @@
 }
 
 /// Compares two sets of phragmen scores based on desirability and returns true if `that` is
-<<<<<<< HEAD
-/// better `this`.
-=======
 /// better than `this`.
->>>>>>> 36683a1a
 ///
 /// Evaluation is done in a lexicographic manner.
 ///
@@ -731,19 +635,11 @@
 ///
 /// No value is returned from the function and the `supports` parameter is updated.
 ///
-<<<<<<< HEAD
-/// `assignments`: exactly the same is the output of phragmen.
-/// `supports`: mutable reference to s `SupportMap`. This parameter is updated.
-/// `tolerance`: maximum difference that can occur before an early quite happens.
-/// `iterations`: maximum number of iterations that will be processed.
-/// `stake_of`: something that can return the stake stake of a particular candidate or voter.
-=======
 /// - `assignments`: exactly the same is the output of phragmen.
 /// - `supports`: mutable reference to s `SupportMap`. This parameter is updated.
 /// - `tolerance`: maximum difference that can occur before an early quite happens.
 /// - `iterations`: maximum number of iterations that will be processed.
 /// - `stake_of`: something that can return the stake stake of a particular candidate or voter.
->>>>>>> 36683a1a
 pub fn equalize<Balance, AccountId, C, FS>(
 	mut assignments: Vec<StakedAssignment<AccountId>>,
 	supports: &mut SupportMap<AccountId>,
