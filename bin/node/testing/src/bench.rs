// Copyright 2019-2020 Parity Technologies (UK) Ltd.
// This file is part of Substrate.

// Substrate is free software: you can redistribute it and/or modify
// it under the terms of the GNU General Public License as published by
// the Free Software Foundation, either version 3 of the License, or
// (at your option) any later version.

// Substrate is distributed in the hope that it will be useful,
// but WITHOUT ANY WARRANTY; without even the implied warranty of
// MERCHANTABILITY or FITNESS FOR A PARTICULAR PURPOSE.  See the
// GNU General Public License for more details.

// You should have received a copy of the GNU General Public License
// along with Substrate.  If not, see <http://www.gnu.org/licenses/>.

//! Benchmarking module.
//!
//! Utilities to do full-scale benchmarks involving database. With `BenchDb` you
//! can pregenerate seed database and `clone` it for every iteration of your benchmarks
//! or tests to get consistent, smooth benchmark experience!

use std::{sync::Arc, path::Path, collections::BTreeMap};

use node_primitives::Block;
use crate::client::{Client, Backend};
use crate::keyring::*;
use sc_client_db::PruningMode;
use sc_executor::{NativeExecutor, WasmExecutionMethod};
use sp_consensus::{
	BlockOrigin, BlockImport, BlockImportParams,
	ForkChoiceStrategy, ImportResult, ImportedAux
};
use sp_runtime::{
	generic::BlockId,
	OpaqueExtrinsic,
	traits::{Block as BlockT, Verify, Zero, IdentifyAccount},
};
use codec::{Decode, Encode};
use node_runtime::{
	Call,
	CheckedExtrinsic,
	constants::currency::DOLLARS,
	UncheckedExtrinsic,
	MinimumPeriod,
	BalancesCall,
	SystemCall,
	AccountId,
	Signature,
};
use sp_core::{ExecutionContext, blake2_256};
use sp_api::ProvideRuntimeApi;
use sp_block_builder::BlockBuilder;
use sp_inherents::InherentData;
use sc_client_api::{
	ExecutionStrategy,
	execution_extensions::{ExecutionExtensions, ExecutionStrategies},
};
use sp_core::{Pair, Public, sr25519, ed25519};
use sc_block_builder::BlockBuilderProvider;

/// Keyring full of accounts for benching.
///
/// Accounts are ordered:
///     //endowed-user//00
///     //endowed-user//01
///      ...
///     //endowed-user//N
#[derive(Clone)]
pub struct BenchKeyring {
	accounts: BTreeMap<AccountId, BenchPair>,
}

#[derive(Clone)]
enum BenchPair {
	Sr25519(sr25519::Pair),
	Ed25519(ed25519::Pair),
}

impl BenchPair {
	fn sign(&self, payload: &[u8]) -> Signature {
		match self {
			Self::Sr25519(pair) => pair.sign(payload).into(),
			Self::Ed25519(pair) => pair.sign(payload).into(),
		}
	}
}

/// Pre-initialized benchmarking database.
///
/// This is prepared database with genesis and keyring
/// that can be cloned and then used for any benchmarking.
pub struct BenchDb {
	keyring: BenchKeyring,
	directory_guard: Guard,
}

impl Clone for BenchDb {
	fn clone(&self) -> Self {
		let keyring = self.keyring.clone();
		let dir = tempfile::tempdir().expect("temp dir creation failed");

		let seed_dir = self.directory_guard.0.path();

		log::trace!(
			target: "bench-logistics",
			"Copying seed db from {} to {}",
			seed_dir.to_string_lossy(),
			dir.path().to_string_lossy(),
		);
		let seed_db_files = std::fs::read_dir(seed_dir)
			.expect("failed to list file in seed dir")
			.map(|f_result|
				f_result.expect("failed to read file in seed db")
					.path()
					.clone()
			).collect();
		fs_extra::copy_items(
			&seed_db_files,
			dir.path(),
			&fs_extra::dir::CopyOptions::new(),
		).expect("Copy of seed database is ok");

		BenchDb { keyring, directory_guard: Guard(dir) }
	}
}

/// Type of block for generation
#[derive(Debug, PartialEq, Clone, Copy)]
pub enum BlockType {
	/// Bunch of random transfers.
	RandomTransfers(usize),
	/// Bunch of random transfers that drain all of the source balance.
	RandomTransfersReaping(usize),
}

impl BlockType {
	/// Number of transactions for this block type.
	pub fn transactions(&self) -> usize {
		match self {
			Self::RandomTransfers(v) | Self::RandomTransfersReaping(v) => *v,
		}
	}
}

impl BenchDb {
	/// New immutable benchmarking database.
	///
	/// See [`new`] method documentation for more information about the purpose
	/// of this structure.
	pub fn with_key_types(keyring_length: usize, key_types: KeyTypes) -> Self {
		let keyring = BenchKeyring::new(keyring_length, key_types);

		let dir = tempfile::tempdir().expect("temp dir creation failed");
		log::trace!(
			target: "bench-logistics",
			"Created seed db at {}",
			dir.path().to_string_lossy(),
		);
		let (_client, _backend) = Self::bench_client(dir.path(), Profile::Native, &keyring);
		let directory_guard = Guard(dir);

		BenchDb { keyring, directory_guard }
	}

	/// New immutable benchmarking database.
	///
	/// This will generate database files in random temporary directory
	/// and keep it there until struct is dropped.
	///
	/// You can `clone` this database or you can `create_context` from it
	/// (which also do `clone`) to run actual operation against new database
	/// which will be identical to this.
	pub fn new(keyring_length: usize) -> Self {
		Self::with_key_types(keyring_length, KeyTypes::Sr25519)
	}

	// This should return client that is doing everything that full node
	// is doing.
	//
	// - This client should use best wasm execution method.
	// - This client should work with real database only.
	fn bench_client(dir: &std::path::Path, profile: Profile, keyring: &BenchKeyring) -> (Client, std::sync::Arc<Backend>) {
		let db_config = sc_client_db::DatabaseSettings {
			state_cache_size: 16*1024*1024,
			state_cache_child_ratio: Some((0, 100)),
			pruning: PruningMode::ArchiveAll,
			source: sc_client_db::DatabaseSettingsSrc::RocksDb {
				path: dir.into(),
				cache_size: 512,
			},
		};

		let (client, backend) = sc_client_db::new_client(
			db_config,
			NativeExecutor::new(WasmExecutionMethod::Compiled, None, 8),
			&keyring.generate_genesis(),
			None,
			None,
			ExecutionExtensions::new(profile.into_execution_strategies(), None),
			sp_core::tasks::executor(),
			None,
		).expect("Should not fail");

		(client, backend)
	}

	/// Generate new block using this database.
	pub fn generate_block(&mut self, block_type: BlockType) -> Block {
		let (client, _backend) = Self::bench_client(
			self.directory_guard.path(),
			Profile::Wasm,
			&self.keyring,
		);

		let version = client.runtime_version_at(&BlockId::number(0))
			.expect("There should be runtime version at 0")
			.spec_version;

		let genesis_hash = client.block_hash(Zero::zero())
			.expect("Database error?")
			.expect("Genesis block always exists; qed")
			.into();

		let mut block = client
			.new_block(Default::default())
			.expect("Block creation failed");

		let timestamp = 1 * MinimumPeriod::get();

		let mut inherent_data = InherentData::new();
		inherent_data.put_data(sp_timestamp::INHERENT_IDENTIFIER, &timestamp)
			.expect("Put timestamp failed");
		inherent_data.put_data(sp_finality_tracker::INHERENT_IDENTIFIER, &0)
			.expect("Put finality tracker failed");

		for extrinsic in client.runtime_api()
			.inherent_extrinsics_with_context(
				&BlockId::number(0),
				ExecutionContext::BlockConstruction,
				inherent_data,
			).expect("Get inherents failed")
		{
			block.push(extrinsic).expect("Push inherent failed");
		}

		let mut iteration = 0;
		let start = std::time::Instant::now();
		for _ in 0..block_type.transactions() {

			let sender = self.keyring.at(iteration);
			let receiver = get_account_id_from_seed::<sr25519::Public>(
				&format!("random-user//{}", iteration)
			);

			let signed = self.keyring.sign(
				CheckedExtrinsic {
<<<<<<< HEAD
					signed: Some((sender, signed_extra(0, 1*DOLLARS))),
					function: Call::System(
						SystemCall::remark(vec![0u8;0])
=======
					signed: Some((sender, signed_extra(0, node_runtime::ExistentialDeposit::get() + 1))),
					function: Call::Balances(
						BalancesCall::transfer(
							pallet_indices::address::Address::Id(receiver),
							match block_type {
								BlockType::RandomTransfers(_) => node_runtime::ExistentialDeposit::get() + 1,
								BlockType::RandomTransfersReaping(_) => 100*DOLLARS - node_runtime::ExistentialDeposit::get() - 1,
							}
						)
>>>>>>> 36683a1a
					),
				},
				version,
				genesis_hash,
			);

			let encoded = Encode::encode(&signed);

			let opaque = OpaqueExtrinsic::decode(&mut &encoded[..])
				.expect("Failed  to decode opaque");

			match block.push(opaque) {
				Err(sp_blockchain::Error::ApplyExtrinsicFailed(
						sp_blockchain::ApplyExtrinsicFailed::Validity(e)
				)) if e.exhausted_resources() => {
					break;
				},
				Err(err) => panic!("Error pushing transaction: {:?}", err),
				Ok(_) => {},
			}
			iteration += 1;
		}
		let block = block.build().expect("Block build failed").block;

		log::info!(
			target: "bench-logistics",
			"Block construction: {:#?} ({} tx)",
			start.elapsed(), block.extrinsics.len()
		);

		block
	}

	/// Database path.
	pub fn path(&self) -> &Path {
		self.directory_guard.path()
	}

	/// Clone this database and create context for testing/benchmarking.
	pub fn create_context(&self, profile: Profile) -> BenchContext {
		let BenchDb { directory_guard, keyring } = self.clone();
		let (client, backend) = Self::bench_client(directory_guard.path(), profile, &keyring);

		BenchContext {
			client, backend, db_guard: directory_guard,
		}
	}
}

/// Key types to be used in benching keyring
pub enum KeyTypes {
	/// sr25519 signing keys
	Sr25519,
	/// ed25519 signing keys
	Ed25519,
}

impl BenchKeyring {
	/// New keyring.
	///
	/// `length` is the number of accounts generated.
	pub fn new(length: usize, key_types: KeyTypes) -> Self {
		let mut accounts = BTreeMap::new();

		for n in 0..length {
			let seed = format!("//endowed-user/{}", n);
			let (account_id, pair) = match key_types {
				KeyTypes::Sr25519 => {
					let pair = sr25519::Pair::from_string(&seed, None).expect("failed to generate pair");
					let account_id = AccountPublic::from(pair.public()).into_account();
					(account_id, BenchPair::Sr25519(pair))
				},
				KeyTypes::Ed25519 => {
					let pair = ed25519::Pair::from_seed(&blake2_256(seed.as_bytes()));
					let account_id = AccountPublic::from(pair.public()).into_account();
					(account_id, BenchPair::Ed25519(pair))
				},
			};
			accounts.insert(account_id, pair);
		}

		Self { accounts }
	}

	/// Generated account id-s from keyring keypairs.
	pub fn collect_account_ids(&self) -> Vec<AccountId> {
		self.accounts.keys().cloned().collect()
	}

	/// Get account id at position `index`
	pub fn at(&self, index: usize) -> AccountId {
		self.accounts.keys().nth(index).expect("Failed to get account").clone()
	}

	/// Sign transaction with keypair from this keyring.
	pub fn sign(&self, xt: CheckedExtrinsic, version: u32, genesis_hash: [u8; 32]) -> UncheckedExtrinsic {
		match xt.signed {
			Some((signed, extra)) => {
				let payload = (xt.function, extra.clone(), version, genesis_hash, genesis_hash);
				let key = self.accounts.get(&signed).expect("Account id not found in keyring");
				let signature = payload.using_encoded(|b| {
					if b.len() > 256 {
						key.sign(&sp_io::hashing::blake2_256(b))
					} else {
						key.sign(b)
					}
				}).into();
				UncheckedExtrinsic {
					signature: Some((pallet_indices::address::Address::Id(signed), signature, extra)),
					function: payload.0,
				}
			}
			None => UncheckedExtrinsic {
				signature: None,
				function: xt.function,
			},
		}
	}

	/// Generate genesis with accounts from this keyring endowed with some balance.
	pub fn generate_genesis(&self) -> node_runtime::GenesisConfig {
		crate::genesis::config_endowed(
			false,
			Some(node_runtime::WASM_BINARY),
			self.collect_account_ids(),
		)
	}
}

/// Profile for exetion strategies.
#[derive(Clone, Copy, Debug)]
pub enum Profile {
	/// As native as possible.
	Native,
	/// As wasm as possible.
	Wasm,
}

impl Profile {
	fn into_execution_strategies(self) -> ExecutionStrategies {
		match self {
			Profile::Wasm => ExecutionStrategies {
				syncing: ExecutionStrategy::AlwaysWasm,
				importing: ExecutionStrategy::AlwaysWasm,
				block_construction: ExecutionStrategy::AlwaysWasm,
				offchain_worker: ExecutionStrategy::AlwaysWasm,
				other: ExecutionStrategy::AlwaysWasm,
			},
			Profile::Native => ExecutionStrategies {
				syncing: ExecutionStrategy::NativeElseWasm,
				importing: ExecutionStrategy::NativeElseWasm,
				block_construction: ExecutionStrategy::NativeElseWasm,
				offchain_worker: ExecutionStrategy::NativeElseWasm,
				other: ExecutionStrategy::NativeElseWasm,
			}
		}
	}
}

struct Guard(tempfile::TempDir);

impl Guard {
	fn path(&self) -> &Path {
		self.0.path()
	}
}

/// Benchmarking/test context holding instantiated client and backend references.
pub struct BenchContext {
	/// Node client.
	pub client: Client,
	/// Node backend.
	pub backend: Arc<Backend>,

	db_guard: Guard,
}

type AccountPublic = <Signature as Verify>::Signer;

fn get_from_seed<TPublic: Public>(seed: &str) -> <TPublic::Pair as Pair>::Public {
	TPublic::Pair::from_string(&format!("//{}", seed), None)
		.expect("static values are valid; qed")
		.public()
}

fn get_account_id_from_seed<TPublic: Public>(seed: &str) -> AccountId
where
	AccountPublic: From<<TPublic::Pair as Pair>::Public>
{
	AccountPublic::from(get_from_seed::<TPublic>(seed)).into_account()
}

impl BenchContext {
	/// Import some block.
	pub fn import_block(&mut self, block: Block) {
		let mut import_params = BlockImportParams::new(BlockOrigin::NetworkBroadcast, block.header.clone());
		import_params.body = Some(block.extrinsics().to_vec());
		import_params.fork_choice = Some(ForkChoiceStrategy::LongestChain);

		assert_eq!(self.client.chain_info().best_number, 0);

		assert_eq!(
			self.client.import_block(import_params, Default::default())
				.expect("Failed to import block"),
			ImportResult::Imported(
				ImportedAux {
					header_only: false,
					clear_justification_requests: false,
					needs_justification: false,
					bad_justification: false,
					needs_finality_proof: false,
					is_new_best: true,
				}
			)
		);

		assert_eq!(self.client.chain_info().best_number, 1);
	}

	/// Database path for the current context.
	pub fn path(&self) -> &Path {
		self.db_guard.path()
	}
}<|MERGE_RESOLUTION|>--- conflicted
+++ resolved
@@ -255,21 +255,9 @@
 
 			let signed = self.keyring.sign(
 				CheckedExtrinsic {
-<<<<<<< HEAD
 					signed: Some((sender, signed_extra(0, 1*DOLLARS))),
 					function: Call::System(
 						SystemCall::remark(vec![0u8;0])
-=======
-					signed: Some((sender, signed_extra(0, node_runtime::ExistentialDeposit::get() + 1))),
-					function: Call::Balances(
-						BalancesCall::transfer(
-							pallet_indices::address::Address::Id(receiver),
-							match block_type {
-								BlockType::RandomTransfers(_) => node_runtime::ExistentialDeposit::get() + 1,
-								BlockType::RandomTransfersReaping(_) => 100*DOLLARS - node_runtime::ExistentialDeposit::get() - 1,
-							}
-						)
->>>>>>> 36683a1a
 					),
 				},
 				version,
